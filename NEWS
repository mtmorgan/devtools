devtools 0.8.0.99
-----------------

<<<<<<< HEAD
MINOR FEATURES

* `check_cran` now downloads packages from cran.rstudio.com.
=======
NEW FEATURES

* Rcpp attributes are now automatically compiled during build
>>>>>>> 1d935716

BUG FIXES

* Fixed path issue when looking for Rtools on windows when registry entry is not present. (Fixes #201)

* Reloading a package that requires a forced-unload of the namespace now works.

* When reloading a package that another loaded package depends on, if there
  was an error loading the code, devtools would print out something about an
  error in `unloadNamespace`, which was confusing. It now gives more useful
  errors.

* An intermittent error in `clear_topic_index` related to using `rm()` has
  been fixed. (Thanks to Gregory Jefferis)

* `revdep()` now lists "Suggests" packages, in addition to "Depends" and
  "Imports".

* `revdep_check()` now correctly passes the `recursive` argument to `revdep()`.

* The collection of check results at the end of `check_cran()` previously did
  not remove existing results, but now it does.

devtools 0.8.0
--------------

NEW FEATURES

* `create` function makes it easier to create a package skeleton using
  devtools standards.

* `install_github()` can now install from a pull request -- it installs
  the branch referenced in the pull request.

* `install_github` now accepts `auth_user` and `password` arguments if you
  want to install a package in a private github repo. You only need to specify
  `auth_user` if it's not your package (i.e. it's not your `username`) (Fixes
  #116)

* new `dev_help` function replaces `show_rd` and makes it easy to get help on
  any topic in a development package (i.e. a package loaded with `load_all`)
  (Fixes #110)

* `dev_example` runs the examples for one in-development package. (Fixes #108)

* `build_vignettes` now looks in modern location for vignettes (`vignettes/`) 
   and warn if vignettes found in old location (`inst/doc`).  Building now 
   occurs in a temporary directory (to avoid polluting the package with
   build artefacts) and only final pdf files are copied over.

* new `clean_vignettes` function to remove pdfs in `inst/doc` that were built
  from vignettes in `vignettes/`

* `load_all` does a much much better job at simulating package loading (see
  LOADING section). It also compiles and loads C/C++/Fortran code.

* `unload()` is now an exported function, which unloads a package, trying
  harder than just `detach`. It now also unloads DLLs. (Winston Chang. Fixes
  #119)

* `run_examples` now has parameters `show`, `test`, `run` to control which of
  `\dontrun{}`, `\dontshow{}`, `\donttest{}` and `\testonly{}` are commented
  out. The `strict` parameter has been removed since it is no longer necessary
  because `load_all` can respect namespaces. (Fixes #118)

* `build()`, `check()`, `install()` etc now run R in `--vanilla` mode which
  prevents it from reading any of your site or personal configuration files.
  This should prevent inconsistencies between the environment in which the
  package is run between your computer and other computers (e.g. the CRAN
  server) (Fixes #145)

* All system R command now print the full command used to make it easier to
  understand what's going on.

PACKAGE PATHS

* `as.package` no longer uses `~/.Rpackages`.

* `as.package` provides more informative error messages when path does not
  exist, isn't a directory, or doesn't contain a `DESCRIPTION` file.

* New function `inst()` takes the name of a package and returns the installed
  path of that package. (Winston Chang. Fixes #130). This makes it possible to
  use `devtools` functions (e.g. `unload`) with regular installed packages,
  not just in-development source packages.

* New function `devtest()` returns paths to an internal testing packages
  in devtools.

LOADING

* Development packages are now loaded into a namespace environment,
  <namespace:xxxx>, and then the objects namespace are copied to the
  package environment, <package:xxxx>. This more accurately simulates
  how packages are normally loaded. However, all of the objects (not
  just the exported ones) are still copied to the package environment.
  (Winston Chang. Fixes #3, #60, and #125)

* Packages listed in Imports and Depends are now loaded into an imports
  environment, with name attribute "imports:xxxx", which is the parent
  of the namespace environment. The imports environment is in turn a
  child of the <namespace:base> environment, which is a child of the
  global environment. This more accurately simulates how packages are
  normally loaded.  These packages previously were loaded and attached.
  (Winston Chang. Fixes #85)

* The NAMESPACE file is now used for loading imports, instead of the
  DESCRIPTION file. Previously, `load_all` loaded all objects from the
  packages listed in DESCRIPTION. Now it loads packages (and, when
  when 'importfrom' is used, specific objects from packages) listed in
  NAMESPACE. This more closely simulates normal package loading. It
  still checks version numbers of packages listed in DESCRIPTION.
  (Winston Chang)

* `load_all` can now be used to properly reload devtools. It does this
  by creating a copy of the devtools namespace environment, and calling
  `load_all` from that environment. (Winston Chang)

* The `.onLoad` and `.onAttach` functions for a development package are
  now both called when loading a package for the first time, or with
  `reset=TRUE`, and the order more correctly simulates normal package
  loading (create the namespace, call `.onLoad`, copy objects to the
  package environment, and then call `.onAttach`). (Winston Chang)

* `load_all` will now throw a warning if a dependency package does not
  satisfy the version requirement listed in DESCRIPTION. (Winston Chang.
  Fixes #109)

* The package environment now has a 'path' attribute, similar to a
  package loaded the normal way. (Winston Chang)

* `load_all` now has an option `export_all`. When set to TRUE, only the
  objects listed as exports in NAMESPACE are exported. (Winston Chang)

* `load_all` now compiles C files in the /src directory. (Winston Chang)

* New functions `compile_dll()` and `clean_dll()`, which compile C/C++/
  Fortan source code, and clean up the compiled objects, respectively.
  (Winston Chang. Fixes #131)

BUG FIXES

* `load_code` now properly skips missing files. (Winston Chang)

* Add `--no-resave-data` to default build command. 

* The subject line of the email created by `release` is now "CRAN submission
  [package] [version]", per CRAN repository policy.

* `install_bitbucket` properly installs zip files of projects stored
  in Mercurial repositories. (Winston Chang. Fixes #148)

* `build` now builds vignettes because `install` does not. (Fixes #155)

INTROSPECTION

* New function `loaded_packages()`, which returns the names of packages
  that are loaded and attached.

* Packages loaded with `load_all` now store devtools metadata in their
  namespace environment, in a variable called `.__DEVTOOLS__`. This can
  be accessed with the `dev_meta` function. (Winston Chang. Fixes #128)

* `dev_mode` now stores the path it uses in option `dev_path`. That makes it
  easy for other applications to detect when it is on and to act accordingly.

* New function `parse_ns_file()`, which parses a NAMESPACE file for a
  package.

* New function `parenvs()`, which parents the parent environments
  of an object. (Winston Chang)

devtools 0.7.1
--------------

* bump dependency to R 2.15

* `load_code` now also looks for files ending in `.q` - this is not
  recommended, but is needed for some older packages

devtools 0.7
------------

INSTALLATION

* `install_bitbucket` installs R packages on bitbucket.

* `install` now uses `--with-keep.source` to make debugging a little easier.

* All remote install functions give better error messages in the case of http
  errors (Fixes #82).

* `install` has new quick option to make package installation faster, by
  sacrificing documentation, demos and multi-architecture binaries. (Fixes
  #77)

* `install_url`, `install_github` and `install_gitorious` gain a subdir
  argument which makes it possible to install packages that are contained
  within a sub-directory of a repository or compressed file. (Fixes #64)

CHECKING

* `with_debug` function temporarily sets env vars so that compilation is
  performed with the appropriate debugging flags set. Contributed by Andrew
  Redd.

* `revdep`, `revdep_maintainers` and `revdep_check` for calculating reverse
  dependencies, finding their maintainers and running `R CMD check`. 
  (Fixes #78)

* `check_cran` has received a massive overhaul: it now checks multiple
  packages, installs dependencies (in user specified library), and parse check
  output to extract errors and warnings

* `check` uses new `--as-cran` option to make checking as close to CRAN as
  possible (fixes #68)

OTHER NEW FEATURES

* devtools now uses options `devtools.path` to set the default path to use
  with devmode, and `github.user` to set the default user when installing
  packages from github.

* if no package supplied, and no package has been worked with previously, all
  functions now will try the working directory. (Fixes #87)

* on windows, devtools now looks in the registry to find where Rtools is
  installed, and does a better a job of locating gcc. (Contributed by Andrew
  Redd)

* `show_rd` passes `...` on to `Rd2txt` - this is useful if you're checking
  how build time `\Sexpr`s are generated.

* A suite of `with` functions that allow you to temporarily alter the
  environment in which code is run: `in_dir`, `with_collate`, `with_locale`,
  `with_options`, `with_path`, ... (Fixes #89)

* `release` ask more questions and randomises correct answers so you really
  need to read them (Fixes #79)

* `source_gist` now accepts default url such as "https://gist.github.com/nnn"

* New system path manipulation functions, `get_path`, `set_path`, `add_path`
  and `on_path`, contributed by Andrew Redd.

* If you're on windows, `devtools` now suppresses the unimportant warning from
  CYGWIN about the dos style file paths

BUG FIXES

* `decompress` now uses target directory as defined in the function call
  when expanding a compressed file. (Fixes #84)

* `document` is always run in a C locale so that `NAMESPACE` sort order is
  consistent across platforms.

* `install` now quotes `libpath` and build path so paths with embedded spaces
  work (Fixes #73 and #76)

* `load_data` now also loads `.RData` files (Fixes #81)

* `install` now has `args` argument to pass additional command line arguments
  on to `R CMD install` (replaces `...` which didn't actually do anything).
  (Fixes #69)

* `load_code` does a better job of reconciling files in DESCRIPTION collate
  with files that actually exist in the R directory. (Fixes #14)

devtools 0.6
------------

NEW FEATURES

* `test` function takes `filter` argument which allows you to restrict which
  tests are to be run

* `check` runs with example timings, as is done on CRAN. Run with new param
  `cleanup = F` to access the timings. 

* `missing_s3` function to help figure out if you've forgotten to export any
  s3 methods

* `check_cran` downloads and checks a CRAN package - this is useful to run as
  part of the testing process of your package if you want to check the
  dependencies of your package

* `strict` mode for `run_examples` which runs each example in a clean
  environment. This is much slower than the default (running in the current
  environment), but ensures that each example works standalone. 

* `dev_mode` now updates prompt to indicate that it's active (Thanks to Kohske
  Takahashi)

* new `source_url` function for sourcing script on a remote server via
  protocols other than http (e.g. https or ftp). (Thanks to Kohske Takahashi)

* new `source_gist` function to source R code stored in a github gist. (Thanks
  to Kohske Takahashi)

* `load_all` now also loads all package dependencies (including suggestions) -
  this works around some bugs in the way that devtools attaches the
  development environment into the search path in a way that fails to recreate
  what happens normally during package loading.

INSTALLATION

* remote installation will ensure the configure file is executable.

* all external package installation functions are vectorised so you can
  install multiple packages at time

* new `install_gitorious` function install packages in gitorious repos.

* new `install_url` function for installing package from an arbitrary url

* include `install_version` function from Jeremy Stephens for installing a
  specific version of a CRAN package from the archive.

BETTER WINDOWS BEHAVIOUR

* better check for OS type (thanks to Brian Ripley)

* better default paths for 64-bit R on windows (Fixes #35)

* check to see if Rtools is already available before trying to mess with the
  paths. (Fixes #55)

BUG FIXES

* if an error occurs when calling loading R files, the cache will be
  automatically cleared so that all files are loaded again next time you try
  (Fixes #55)

* functions that run R now do so with `R_LIBS` set to the current
  `.libPaths()` - this will ensure that checking uses the development library
  if you are in development mode. `R_ENVIRON_USER` is set to an empty file to
  avoid your existing settings overriding this.

* `load_data` (called by `load_all`) will also load data defined in R files in
  the data directory. (Fixes #45)

* `dev_mode` performs some basic tests to make sure you're not setting your
  development library to a directory that's not already an R library. (Fixes
  #25)

devtools 0.5.1
--------------

* Fix error in that was causing R commands to fail on windows.

devtools 0.5
--------------

NEW FUNCTIONS

* new `show_rd` function that will show the development version of a help
  file.

IMPROVEMENTS AND BUG FIXES

* external R commands always run in locale `C`, because that's what the CRAN
  severs do.

* `clean_source` sources an R script into a fresh R environment, ensuring that
  it can run independently of your current working environment. Optionally
  (`vanilla = T`), it will source in a vanilla R environment which ignores all
  local environment settings.

* On windows, `devtools` will also add the path to `mingw` on startup. (Thanks
  to pointer from Dave Lovell)

devtools 0.4
------------

NEW FUNCTIONS

* new `wd` function to change the working directory to a package subdirectory.

* `check_doc` now checks package documentation as a whole, in the same way
  that `R CMD check` does, rather than low-level syntax checking, which is
  done by `roxygen2. DESCRIPTION checking has been moved into `load_all`.
  `check_rd` has been removed.

* `build` is now exported, and defaults to building in the package's parent
  directory. It also gains a new `binary` parameter controls whether a binary
  or a source version (with no vignettes or manuals) is built. Confusingly,
  binary packages are built with `R CMD INSTALL`.

* `build_win` sends your package to the R windows builder, allowing you to
  make a binary version of your package for windows users if you're using
  linux or a max (if you're using windows already, use `build(binary = T)`)

IMPROVEMENTS AND BUG FIXES

* if using `.Rpackages` config file, default function is used last, not first.

* on Windows, `devtools` now checks for the presence of `Rtools` on startup,
  and will automatically add it to the path if needed.

* `document` uses `roxygen2` instead of `roxygen`. It now loads package
  dependency so that they're available when roxygen executes the package
  source code.

* `document` has new parameter `clean` which clears all roxygen caches and
  removes all existing man files. `check` now runs `document` in this mode.

* `dev_mode` will create directories recursively, and complain if it can't
  create them.  It should also work better on windows.

* `install_github` now allows you to specify which branch to download, and
  automatically reloads package if needed.

* `reload` now will only reload if the package is already loaded.

* `release` gains `check` parameter that allows you to skip package check (if
  you've just done it.)

* `test` automatically reloads code so you never run tests on old code 

devtools 0.3
------------

* new `bash()` function that starts bash shell in package directory. Useful if
  you want to use git etc.

* removed inelegant `update_src()` since now superseded by `bash()`

* fix bug in ftp upload that was adding extraneous space

* `build` function builds package in specified directory. `install`, `check`
  and `release` now all use this function.

* `build`, `install`, `check` and `release` better about cleaning up after
  themselves - always try to both work in session temporary directory and
  delete any files/directories that they create

devtools 0.2
------------

* `install_github` now uses `RCurl` instead of external `wget` to retrieve
  package. This should make it more robust wrt external dependencies.

* `load_all` will skip missing files with a warning (thanks to suggestion from Jeff Laake)

* `check` automatically deletes `.Rcheck` directory on successful completion

* Quote the path to R so it works even if there are spaces in the path.

devtools 0.1
------------

* Check for presence of `DESCRIPTION` when loading packages to avoid false
  positives

* `install` now works correctly with `devel_mode` to install packages in your
  development library

* `release` prints news so you can more easily check it

* All `R CMD xxx` functions now use the current R, not the first R found on
  the system path.<|MERGE_RESOLUTION|>--- conflicted
+++ resolved
@@ -1,15 +1,13 @@
 devtools 0.8.0.99
 -----------------
 
-<<<<<<< HEAD
+NEW FEATURES
+
+* Rcpp attributes are now automatically compiled during build.
+
 MINOR FEATURES
 
 * `check_cran` now downloads packages from cran.rstudio.com.
-=======
-NEW FEATURES
-
-* Rcpp attributes are now automatically compiled during build
->>>>>>> 1d935716
 
 BUG FIXES
 
