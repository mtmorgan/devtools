--- conflicted
+++ resolved
@@ -2,67 +2,6 @@
 #' @export
 pkgload::parse_deps
 
-<<<<<<< HEAD
-  pieces <- strsplit(string, "[[:space:]]*,[[:space:]]*")[[1]]
-
-  # Get the names
-  names <- gsub("\\s*\\(.*?\\)", "", pieces)
-  names <- gsub("^\\s+|\\s+$", "", names)
-
-  # Get the versions and comparison operators
-  versions_str <- pieces
-  have_version <- grepl("\\(.*\\)", versions_str)
-  versions_str[!have_version] <- NA
-
-  compare  <- sub(".*\\((\\S+)\\s+.*\\)", "\\1", versions_str)
-  versions <- sub(".*\\(\\S+\\s+(.*)\\)", "\\1", versions_str)
-
-  # Check that non-NA comparison operators are valid
-  compare_nna   <- compare[!is.na(compare)]
-  compare_valid <- compare_nna %in% c(">", ">=", "==", "<=", "<")
-  if(!all(compare_valid)) {
-    stop("Invalid comparison operator in dependency: ",
-      paste(compare_nna[!compare_valid], collapse = ", "))
-  }
-
-  deps <- data.frame(name = names, compare = compare,
-    version = versions, stringsAsFactors = FALSE)
-
-  # Remove R dependency
-  deps[names != "R", ]
-}
-
-
-#' Check that the version of an imported package satisfies the requirements
-#'
-#' @param dep_name The name of the package with objects to import
-#' @param dep_ver The version of the package
-#' @param dep_compare The comparison operator to use to check the version
-#' @keywords internal
-check_dep_version <- function(dep_name, dep_ver = NA, dep_compare = NA) {
-  if (!requireNamespace(dep_name, quietly = TRUE)) {
-    stop("Dependency package ", sQuote(dep_name), " not available.")
-  }
-
-  if (xor(is.na(dep_ver), is.na(dep_compare))) {
-    stop("dep_ver and dep_compare must be both NA or both non-NA")
-
-  } else if(!is.na(dep_ver) && !is.na(dep_compare)) {
-
-    compare <- match.fun(dep_compare)
-    if (!compare(
-      as.numeric_version(getNamespaceVersion(dep_name)),
-      as.numeric_version(dep_ver))) {
-
-      warning("Need ", dep_name, " ", dep_compare,
-        " ", dep_ver,
-        " but loaded version is ", getNamespaceVersion(dep_name))
-    }
-  }
-  return(TRUE)
-}
-=======
 #' @importFrom pkgload check_dep_version
 #' @export
-pkgload::check_dep_version
->>>>>>> 5517fdb9
+pkgload::check_dep_version