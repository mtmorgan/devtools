# devtools 1.11.1.9000

* Add a default codecov.yml file to turn off commenting with `use_coverage()`
  (@jimhester, #1188)

* Suggested packages, including those specified as `Remotes:` are now installed
  after package installation. This allows you to use circular `Remotes:`
  dependencies for two related packages as long as one of the dependencies is a
  Suggested package. (@jimhester, #1184, hadley/dplyr#1809)

* `install_*` functions and `update_packages()` refactored to allow updating of
  packages installed using any of the install methods. (@jimhester, #1067)
  
<<<<<<< HEAD
* `clean_dll()` Only removes package_name.def files and now operates
  recursively. (@jimhester, #1175, #1159, #1161)
=======
* `source_gist()` gains a `filename` argument to specify a particular file to
  source from a GitHub gist. (@ateucher, #1172)
>>>>>>> 2b22e4cd

# devtools 1.11.1

* Bug fix in `search_path_for_rtools()` using the gcc-4.9.3 toolchain when
  there is no rtools setting in the windows registry. (@jimhester, #1155)

# devtools 1.11.0

## Infrastructure helpers

* `create_description()` now sets `Encoding: UTF-8`. This helps non-English
  package authors (#1123).

* All `use_` function have been overhauled to be more consistent, particularly
  arround notification. Most functions now also ask to overwrite if a file 
  already exists (#1074).

* `use_coverage()` now adds covr to "Suggests", rather than recommending you
  install it explicitly in `.travis.yml`.

* `use_cran_badge()` now uses HTTPS URL (@krlmlr, #1124).

* `use_github()` now confirms that you've picked a good title and description
  (#1092) and prints the url of the repo (#1063).

* `use_news()`, and `use_test()` open the files in RStudio (if you're using
  it and have the rstudioapi package installed).

* `use_testthat()` tells you what it's doing (#1056).  

* `use_travis()` generates a template compatible with the newest R-travis.

* `use_readme_md()` creates a basic `README.md` template (#1064).

* `use_revdep()` has an updated template for the new revdep check 
  system (#1090, @krlmlr). 

* Removed the deprecated `use_coveralls()`, `add_rstudio_project()`, 
  `add_test_infrastructure()`, and `add_travis()`.
  
## Checks and and release()

* `check()` now always succeeds (instead of throwing an error when 
  `R CMD check` finds an `ERROR`), returning an object that summarises
  the check failures.

* `check()` gains `run_dont_test` and `manual` arguments to control whether or 
  not `\donttest{}` tests are tested, or manuals are built. This defaults to 
  `FALSE`, but `release()` runs check with it set to `TRUE` (#1071; #1087, 
  @krlmlr).

* The `cleanup` argument to `check()` is deprecated: it now always returns
  the path to the check directory.

* `check_built()` allows you to run `R CMD check` on an already built package.

* `check_cran()` suppresses X11 with `DISPLAY = ""`.

* `release()` has been tweaked to improve the order of the questions, 
  and to ensure that you're ok with problems. It  warns if both `inst/NEWS.Rd` 
  and `NEWS.md` exist (@krlmlr, #1135), doesn't throw error if Git head is 
  detached (@krlmlr, #1136).

* `release()` gains an `args` argument to control build options, e.g.
  to allow passing `args = "--compact-vignettes=both"` for packages with
  heavy PDF vignettes (@krlmlr, #1077).

* `system_check()` gains new arguments `path` to controls the working directory
  of the command, and `throw` to control whether or not it throws an error
  on command failure. `env` has been renamed to the more explicit `env_vars`.

## Revdep checks

`revdep_check()` has been overhauled. All `revdep_` functions now work like 
other devtools functions, taking a path to the package as the first argument.

`revdep_check()` now saves its results to disk as `check/check.rds`, and the other `revdep()` functions read from that cache. This also allows you to resume a partial run with `revdep_check_resume()`. This should be a big time saver if something goes unexpected wrong in the middle of the checks. You can blow away the cache and start afresh with `revdep_check_reset()`.

`revdep_check_save_summary()` now creates `README.md` to save one level of clicking in github. It also creates a `problems.md` that contains only results for only packages that had warnings or errors. Each problem is limited to at most 25 lines of output - this avoids lengthy output for failing examples. `revdep_check_print_problems()` prints a bulleted list of problems, suitable for inclusion in your `cran-comments.md`.

Summary results are reported as they come in, every then messages you'll get a message giving elapsed and estimated remaining time.

An experimental `revdep_email()` emails individual maintainers with their `R CMD check` summary results (#1014). See testthat and dplyr for example usage.

There were a handful of smaller fixes:

* `revdep_check()` doesn't complain about missing `git2r` package anymore
  (#1068, @krlmlr).

* Package index caches for `revdep_check()` now time out after 30 minutes.

* `revdep_check_save_logs()` has been removed - it is just not that useful.

* `revdep_check_summary()` has been removed - it never should have been
  part of the exported API.

## Other improvements

* Devtools now uses new gcc toolchain on windows, if installed (@jimhester).

* `install_git()` now allows you to pass credentials to git2r to specify
  specific ssh credentials (@onlymee, #982)

* `load_all()` now sources all test helpers if you use testthat. This makes it 
  much easier to interactively run tests (#1125). `load_all()` also correctly 
  handles `unix` and `windows` subdirectories within `R` (@gaborcsardi, #1102)

* `build_win()` defaults to only R-devel, since this is most commonly
  what you want.

* Help shims now inform you that you're using development documentation 
  (#1049).

* `git_sha1()` Fix fetching the latest git commit so that it also works
  for shallow git clones, i.e. git clones which make use of depth.
  (#1048, #1046, @nparley)

# devtools 1.10.0

## New features

* `curl`, `evaluate`, `roxygen2` and `rversions` have been moved from Imports
  to Suggests to lighten the dependency load of devtools. If you run a 
  function that needs one of the packages, you'll prompted to install it
  (#962, @jimhester).

* Devtools uses a new strategy for detecting RTools on windows: it now only 
  looks for Rtools if you need to `load_all()` or `build()` a package with
  compiled code. This should make it easier to work with devtools if
  you're developing pure R packages (#947).

* `package_file()` lets you find files inside a package. It starts by 
  finding the root directory of the package (i.e. the directory that contains 
  `DESCRIPTION`) (#985).

* `use_news_md()` adds a basic `NEWS.md` template (#957).

* `use_mit_license()` writes the necessary infrastructure to declare and 
  release an R package under the MIT license in a CRAN-compliant way. 
  (#995, @kevinushey)

* `check(cran = TRUE)` adds `--run-donttest` since you do need to test
  code in `\dontest()` for CRAN submission (#1002).

## Package installation

* `install()` installs packages specified in the `Additional_repositories`
  field, such as drat repositories. (#907, #1028, @jimhester). It 
  correctly installs missing dependencies (#1013, @gaborcsardi). If called on a
  Bioconductor package, include the Bioconductor repositories if they are not 
  already set (#895, @jimhester).
  
* `install()` gains a `metadata` argument which lets you add extra fields to
  the `DESCRIPTION` on install. (#1027, @rmflight)
  
* `install_github()` and `install_git()` only downloads and installs the
  package if the remote SHA1 reference differs from the currently installed 
  reference (#903, @jimhester).

* `install_local()` captures git and github information and stores it in the
  `DESCRIPTION` (#1027, @rmflight).

* `install_version()` is more robust when handling multiple repos (#943, #1030,
  @jimhester).

* Bugfix for `Remotes: ` feature that prevented it from working if devtools was
  not attached as is done in travis-r (#936, @jimhester).

## Bug fixes and minor improvements

* `check_dev_versions()` checks only package dependencies (#983).

* `check_man()` replaces `check_doc()` (since most other functions are
  named after the corresponding directory). `check_doc()` will hang around
  as an alias for the forseeable future (#958).

* `create()` produces a dummy namespace will fake comment so roxygen2 will 
  overwrite silently (#1016).

* `create()` and `setup()` are more permissive -- they now accept a path to
  either a new directory or empty directory. (#966, @kevinushey)

* `document()` now only runs `update_collate()` once.

* `load_all()` resolves a longstanding lazy load database corruption issue when 
  reloading packages which define S3 methods on generics from base or other 
  packages (#1001, @jimhester).

* `release_checks()` gains two new checks:

  * `check_vignette_titles()` checks that your vignette titles aren't the 
    default "Vignette Title" (#960, @jennybc). 
  
  * `check_news_md()` checks that `NEWS.md` isn't in your `.Rbuildignore`
    (since it's now supported by CRAN, #1042).

* `revdep_check()`:

    * More verbose about which package is installed (#926, @krlmlr)

    * Verifies the integrity of already downloaded package archives 
      (#930, @krlmlr)

    * Is now more tolerant of errors when retrieving the summary for a
      checked package (#929, @krlmlr). 

    * When `ncpus > 1`, it includes the package name for when so you know 
      which package has failed and can start looking at the output without 
      needing to wait for all packages to finish (@mattdowle).

    * Uses proper repository when `BiocInstaller::useDevel(TRUE)` 
      (#937, @jimhester).

* Shimmed `system.file()` now respects `mustWork = TRUE` and throws an error
  if the file does not exist (#1034).

* `use_appveyor()` template now creates `failure.zip` artifact instead of
  polluting the logs with `R CMD check` output (#1017, @krlmlr, @HenrikBengtsson).

* `use_cran_comments()` template has been improved (#1038).

* `use_data()` now warns when trying to save the same object twice,
  and stops if there is no object to save (#948, @krlmlr).

* `use_revdep_check()` no longer includes `revdep_check_save_logs` in 
  default template. I found I never used the logs and they just cluttered up
  the package directory (#1003).

* `with_*()` functions have moved into the withr package, and devtools
  functions have been deprecated (#925, @jimhester).

# devtools 1.9.1

* Avoid importing heavy dependencies to speed up loading (#830, @krlmlr).

* Remove explicit `library(testthat)` call in `test()` (#798, @krlmlr).

* `as.package()` and `load_all()` gain new argument `create`. Like other 
  functions with a `pkg` argument, `load_all()` looks for a `DESCRIPTION` file 
  in parent directories - if `create = TRUE` it will be automatically
  created if there's a `R/` or `data/` directory (#852, @krlmlr).

* `build_vignettes()` gains dependencies argument (#825, @krlmlr).

* `build_win()` now uses `curl` instead of `RCurl` for ftp upload.

* `build_win()` asks for consent to receive e-mail at maintainer address
  in interactive mode (#800, @krlmlr).

* `check()` now uses a better strategy when `cran = TRUE`. Instead of 
  attempting to simulate `--as-cran` behaviour by turning on certain env vars,
  it now uses `--as-cran` and turns off problematic checks with env vars (#866).
  The problematic `cran_env_vars()` function has been removed.

* `find_rtools()` now looks for registry keys in both HKCU (user) and 
  HKLM (admin) locations (@Kevin-Jin, #844)

* `install()` can now install dependencies from remote repositories by
  specifying them as `Remotes` in the `DESCRIPTION` file (#902, @jimhester).
  See `vignette("dependencies")` for more details.

* `install_*()` detects if called on a Bioconductor package and if so,
  automatically includes the Bioconductor repositories if needed (#895,
  @jimhester).

* `install_deps()` now automatically upgrades out of date dependencies. This
  is typically what you want when you're working on a development version of a 
  package. To suppress this behaviour, set `upgrade_dependencies = FALSE` 
  (#863). `install_deps()` is more careful with `...` - this means additional
  arguments to `install_*` are more likely to work (#870).

* `install_gitorious()` has been removed since gitorious no longer exists
  (#913).

* `load_all()` no longer fails if a `useDynLib()` entry in the NAMESPACE 
  is incorrect. This should make it easy to recover from an incorrect
  `@useDynLib`, because re-documenting() should now succeed.

* `release()` works for packages not located at root of git repository 
  (#845, #846, @mbjones).

* `revdep_check()` now installs _suggested_ packages by default (#808), and 
  sets `NOT_CRAN` env var to `false` (#809). This makes testing more similar to
  CRAN so that more packages should pass cleanly. It also sets `RGL_USE_NULL`
  to `true` to stop rgl windows from popping up during testing (#897). It
  also downloads all source packages at the beginning - this makes life a 
  bit easier if you're on a flaky internet connection (#906).
  
* New `uninstall()` removes installed package (#820, @krlmlr).

* Add `use_coverage()` function to add codecov.io or coveralls.io to a project,
  deprecate `use_coveralls()` (@jimhester, #822, #818).
  
* `use_cran_badge()` uses canonical url form preferred by CRAN.

* `use_data()` also works with data from the parent frame (#829, @krlmlr).

* `use_git_hook()` now creates `.git/hooks` if needed (#888)

* GitHub integration extended: `use_github()` gains a `protocol` argument (ssh or https), populates URL and BugReports fields of DESCRIPTION (only if non-existent or empty), pushes to the newly created GitHub repo, and sets a remote tracking branch. `use_github_links()` is a new exported function. `dr_github()` diagnoses more possible problems. (#642, @jennybc).

* `use_travis()`: Default travis script leaves notifications on default 
  settings.

* `uses_testthat()` and `check_failures()` are now exported (#824, #839, 
  @krlmlr).

* `use_readme_rmd()` uses `uses_git()` correctly  (#793).

* `with_debug()` now uses `with_makevars()` rather than `with_env()`, because R
  reads compilation variables from the Makevars rather than the environment
  (@jimhester, #788).

* Properly reset library path after `with_lib()` (#836, @krlmlr).

* `remove_s4classes()` performs a topological sort of the classes
  (#848, #849, @famuvie).

* `load_all()` warns (instead of failing) if importing symbols, methods, or classes
   from `NAMESPACE` fails (@krlmlr, #921).

# devtools 1.8.0
 
## Helpers

* New `dr_devtools()` runs some common diagnostics: are you using the 
  latest version of R  and devtools? It is run automatically by 
  `release()` (#592).

* `use_code_of_conduct()` adds a contributor code of conduct from 
  http://contributor-covenant.org. (#729)

* `use_coveralls()` allows you to easily add test coverage with coveralls
  (@jimhester, #680, #681).
  
* `use_git()` sets up a package to use git, initialising the repo and
  checking the existing files.

* `use_test()` adds a new test file (#769, @krlmlr).

* New `use_cran_badge()` adds a CRAN status badge that you can copy into a README file. Green indicates package is on CRAN. Packages not yet submitted or accepted to CRAN get a red badge.

## Package installation and info

* `build_vignettes()` automatically installs the VignetteBuilder package,
  if necessary (#736).

* `install()` and `install_deps()` gain a `...` argument, so additional
  arguments can be passed to `utils::install.packages()` (@jimhester, #712).
  `install_svn()` optionally accepts a revision (@lev-kuznetsov, #739).
  `install_version()` now knows how to look in multiple repos (#721).

* `package_deps()` (and `dev_package_deps()`) determines all recursive 
  dependencies and whether or not they're up-to-date (#663). Use
  `update(package_deps("xyz"))` to update out of date dependencies. This code 
  is used in `install_deps()` and `revdep_check()` - it's slightly more 
  aggressive than previous code (i.e. it forces you to use the latest version), 
  which should avoid problems when you go to submit to CRAN.

* New `update_packages()` will install a package (and its dependencies) only if
  they are missing or out of date (#675).

* `session_info()` can now take a vector of package names, in which case it
  will print the version of those packages and their dependencies (#664).

## Git and github

* Devtools now uses the git2r package to inspect git properties and install
  remote git packages with `install_git()`. This should be considerably
  more reliable than the previous strategy which involves calling the 
  command line `git` client. It has two small downsides: `install_git()`
  no longer accepts additional `args`, and must do a deep clone when
  installing.

* `dr_github()` checks for common problems with git/github setup (#643).

* If you use git, `release()` now warns you if you have uncommited changes,
  or if you've forgotten to synchronise with the remote (#691).

* `install_github()` warns if repository contains submodules (@ashander, #751).

## Bug fixes and minor improvements

* Previously, devtools ran all external R processes with `R --vanilla`.
  Now it only suppresses user profiles, and constructs a custom `.Rprofile` to
  override the default.  Currently, this `.Rprofile` sets up the `repos` option.
  Among others, this enables the cyclic dependency check in `devtools::release`
  (#602, @krlmlr).

* `R_BROWSER` and `R_PDFVIEWER` environment variables are set to "false" to 
  suppress random windows opening during checks.

* Devtools correctly identifies RTools 3.1 and 3.2 (#738), and
  preserves continuation lines in the `DESCRIPTION` (#709).

* `dev_help()` now uses `normalizePath()`. Hopefully this will make it more
  likely to work if you're on windows and have a space in the path.

* `lint()` gains a `cache` argument (@jimhester, #708).

* Fixed namespace issues related to `stats::setNames()` (#734, #772) and 
  `utils::unzip()` (#761, @robertzk).

* `release()` now reminds you to check the existing CRAN check results page
  (#613) ands shows file size before uploading to CRAN (#683, @krlmlr).

* `RCMD()` and `system_check()` are now exported so they can be used by other 
  packages. (@jimhester, #699).

* `revdep_check()` creates directories if needed (#759).

* `system_check()` combines arguments with ` `, not `, `. (#753)

* `test()` gains an `...` argument so that additional arguments can be passed
  to `testthat::test_dir` (@jimhester, #747)

* `use_travis()` now suggests you link to the svg icon since that looks a 
  little sharper. Default template sets `CRAN: http://cran.rstudio.com/` to 
  enable the cyclic dependency check.

* `NOT_CRAN` envvar no longer overrides externally set variable.

* `check(check_version = TRUE)` also checks spelling of the `DESCRIPTION`; if no
  spell checker is installed, a warning is given (#784, @krlmlr).

# devtools 1.7.0

## Improve reverse dependency checking

Devtools now supports a new and improved style of revdep checking with `use_revdep()`. This creates a new directory called `revdep` which contains a `check.R` template. Run this template to check all reverse dependencies, and save summarised results to `check/summary.md`. You can then check this file into git, making it much easier to track how reverse dependency results change between versions. The documentation for `revdep_check()` is much improved, and should be more useful (#635)

I recommend that you specify a library to use when checking with `options("devtools.revdep.libpath")`. (This should be a directory that already exists). This should be difference from your default library to keep the revdep environment isolated from your development environment.

I've also tweaked the output of `revdep_maintainers()` so it's easier to copy and paste into an email (#634). This makes life a little easier pre-release.

## New helpers

* `lint()` runs `lintr::lint_package()` to check style consistency and errors
  in a package. (@jimhester, #694)

* `use_appveyor()` sets up a package for testing with AppVeyor (@krlmlr, #549).

* `use_cran_comments()` creates a `cran-comments.md` template and adds it
  to `.Rbuildignore` to help with CRAN submissions. (#661)

* `use_git_hook()` allows you to easily add a git hook to a package.

* `use_readme_rmd()` sets up a template to generate a `README.md` from a
  `README.Rmd` with knitr.

## Minor improvements

* Deprecated `doc_clean` argument to `check()` has been removed.

* Initial package version in `create()` is now `0.0.0.9000` (#632).
 `create()` and `create_description()` checks that the package name is 
  valid  (#610).

* `load_all()` runs `roxygen2::update_collate()` before loading code. This
  ensures that files are sourced in the way you expect, as defined by 
  roxygen `@include` tags. If you don't have any `@include` tags, the
  collate will be not be touched (#623).

* `session_info()` gains `include_base` argument to also display loaded/attached
  base packages (#646).

* `release()` no longer asks if you've read the CRAN policies since the 
  CRAN submission process now asks the same question (#692). 
  
    `release(check = TRUE)` now runs some additional custom checks. These include:
    
    * Checking that you don't depend on a development version of a package.
    
    * Checking that the version number has exactly three components (#633).
    
    `release()` now builds packages without the `--no-manual` switch, both for
    checking and for actually building the release package (#603, @krlmlr). 
    `build()` gains an additional argument `manual`, defaulting to `FALSE`, 
    and `check()` gains `...` unmodified to `build()`.
  
* `use_travis()` now sets an environment variable so that any WARNING will
  also cause the build to fail (#570).

* `with_debug()` and `compiler_flags()` set `CFLAGS` etc instead of 
  `PKG_CFLAGS`. `PKG_*` are for packages to use, the raw values are for users
  to set. (According to http://cran.rstudio.com/doc/manuals/r-devel/R-exts.html#Using-Makevars)

* New `setup()` works like `create()` but assumes an existing, not necessarily 
  empty, directory (#627, @krlmlr).

## Bug fixes

* When installing a pull request, `install_github()` now uses the repository
  associated with the pull request's branch (and not the repository of the user
  who created the pull request) (#658, @krlmlr).

* `missing_s3()` works once again (#672)

* Fixed scoping issues with `unzip()`.

* `load_code()` now executes the package's code with the package's root as
  working directory, just like `R CMD build` et al. (#640, @krlmlr).

# devtools 1.6.1

* Don't set non-portable compiler flags on Solaris.

* The file `template.Rproj` is now correctly installed and the function
  `use_rstudio` works as it should. (#595, @hmalmedal)

* The function `use_rcpp` will now create the file `src/.gitignore` with the
  correct wildcards. (@hmalmedal)

* The functions `test`, `document`, `load_all`, `build`, `check` and any
  function that applies to some package directory will work from subdirectories
  of a package (like the "R" or "inst/tests" directories). (#616, @robertzk)

# devtools 1.6

## Tool templates and `create()`

* `create()` no longer generates `man/` directory - roxygen2 now does
  this automatically. It also no longer generates an package-level doc
  template. If you want this, use `use_package_doc()`. It also makes a dummy 
  namespace so that you can build & reload without running `document()` first.

* New `use_data()` makes it easy to include data in a package, either 
  in `data/` (for exported datasets) or in `R/sysdata.rda` (for internal
  data). (#542)
  
* New `use_data_raw()` creates `data-raw/` directory for reproducible
  generation of `data/` files (#541).

* New `use_package()` allows you to set dependencies (#559). 

* New `use_package_doc()` sets up an Roxygen template for package-level
  docs.

* New `use_rcpp()` sets up a package to use Rcpp.
  
* `use_travis()` now figures out your github username and repo so it can 
  construct the markdown for the build image. (#546)

* New `use_vignette()` creates a draft vignette using Rmarkdown (#572).

* renamed `add_rstudio_project()` to `use_rstudio()`, `add_travis()` to 
  `use_travis()`, `add_build_ignore()` to `use_build_ignore()`, and 
  `add_test_infrastructure()` to `use_testthat()` (old functions are 
  aliased to new)

## The release process

* You can add arbitrary extra questions to `release()` by defining a function 
  `release_questions()` in your package. Your `release_questions()` should 
  return a character vector of questions to ask (#451). 

* `release()` uses new CRAN submission process, as implemented by 
  `submit_cran()` (#430).

## Package installation

* All `install_*` now use the same code and store much useful metadata.
  Currently only `session_info()` takes advantage of this information,
  but it will allow the development of future tools like generic update
  functions.
  
* Vignettes are no longer installed by default because they potentally require 
  all suggested packages to also be installed. Use `build_vignettes = TRUE` to 
  force building and to install all suggested packages (#573).
  
* `install_bitbucket()` has been bought into alignment with `install_github()`:
  this means you can now specify repos with the compact `username/repo@ref`
  syntax. The `username` is now deprecated. 
    
* `install_git()` has been simplified and many of the arguments have changed 
  names for consistency with metadata for other package installs.

* `install_github()` has been considerably improved:

    * `username` is deprecated - please include the user in the repo name: 
      `rstudio/shiny`, `hadley/devtools` etc. 
      
    * `dependencies = TRUE` is no longer forced (regression in 1.5) 
       (@krlmlr, #462).
      
    * Deprecated parameters `auth_user`, `branch`, `pull` and `password` have 
      all been removed.
  
    * New `host` argument which allows you to install packages from github 
      enterprise (#410, #506). 
    
    * The GitHub API is used to download archive file (@krlmlr, #466) - this
      makes it less likely to break in the future.
  
    * To download a specified pull request, use `ref = github_pull(...)`
      (@krlmlr, #509). To install the latest release, use `"user/repo@*release"` 
      or `ref = github_release()` (@krlmlr, #350).

* `install_gitorious()` has been bought into alignment with `install_github()`:
  this means you can now specify repos with the compact `username/repo@ref`
  syntax. You must now always supply user (project) name and repo.

* `install_svn()` lets you install an R package from a subversion repository
  (assuming you have subversion installed).
  
* `decompress()` and hence `install_url()` now work when the downloaded
  file decompresses without additional top-level directory (#537).

## Other minor improvements and bug fixes

* If you're using Rstudio, and you you're trying to build a binary package
  without the necessary build tools, Rstudio will prompt to download and
  install the right thing. (#488)

* Commands are no longer run with `LC_ALL=C` - this no longer seems 
  necessary (#507).

* `build(binary = TRUE)` creates an even-more-temporary package library
  avoid conflicts (#557).

* `check_dir()` no longer fails on UNC paths (#522).

* `check_devtools()` also checks for dependencies on development versions
  of packages (#534).

* `load_all()` no longer fails on partial loading of a package containing
  S4 or RC classes (#577).

* On windows, `find_rtools()` is now run on package load, not package
  attach.

* `help()`, `?`, and `system.file()` are now made available when a package is
  loaded with `load_all()`, even if the devtools package isn't attached.

* `httr` 0.3 required (@krlmlr, #466).

* `load_all()` no longer gives an error when objects listed as exports are
  missing.
  
* Shim added for `library.dynam.unload()`.

* `loaded_packages()` now returns package name and path it was loaded from. 
  (#486)

* The `parenvs()` function has been removed from devtools, because is now in the
  pryr package.

* `missing_s3()` uses a better heuristic for determining if a function
  is a S3 method (#393).

* New `session_info()` provides useful information about your R session.
  It's a little more focussed than `sessionInfo()` and includes where
  packages where installed from (#526).

* `rstudioapi` package moved from suggests to imports, since it's always 
  needed (it's job is to figure out if rstudio is available, #458)

* Implemented own version `utils::unzip()` that throws error if command
  fails and doesn't print unneeded messages on non-Windows platforms (#540).

* Wrote own version of `write.dcf()` that doesn't butcher whitespace and 
  fieldnames.

## Removed functionality

* The `fresh` argument to `test()` has been removed - this is best done by 
  the editor since it can run the tests in a completely clean environment
  by starting a new R session.

* `compile_dll()` can now build packages located in R's `tempdir()`
  directory (@richfitz, #531).

# devtools 1.5

Four new functions make it easier to add useful infrastructure to packages:

* `add_test_infrastructure()` will create test infrastructure for a new package.
  It is called automatically from `test()` if no test directories are
  found, the session is interactive and you agree.

* `add_rstudio_project()` adds an Rstudio project file to your package.
  `create()` gains an `rstudio` argument which will automatically create
  an Rstudio project in the package directory. It defaults to `TRUE`:
  if you don't use Rstudio, just delete the file.

* `add_travis()` adds a basic travis template to your package. `.travis.yml`
  is automatically added to `.Rbuildignore` to avoid including it in the built
  package.

* `add_build_ignore()` makes it easy to add files to `.Rbuildignore`,
  correctly escaping special characters

Two dependencies were incremented:

* devtools requires at least R version 3.0.2.

* `document()` requires at least roxygen2 version 3.0.0.

## Minor improvements

* `build_win()` now builds R-release and R-devel by default (@krlmlr, #438).
  It also gains parameter `args`, which is passed on to `build()`
  (@krlmlr, #421).

* `check_doc()` now runs `document()` automatically.

* `install()` gains `thread` argument which allows you to install multiple
  packages in parallel (@mllg, #401). `threads` argument to `check_cran()`
  now defaults to `getOption("Ncpus")`

* `install_deps(deps = T)` no longer installs all dependencies of
  dependencies (#369).

* `install_github()` now prefers personal access tokens supplied to
  `auth_token` rather than passwords (#418, @jeroenooms).

* `install_github()` now defaults to `dependencies = TRUE` so you definitely
  get all the packages you need to build from source.

* devtools supplies its own version of `system.file()` so that when the function
  is called from the R console, it will have special behavior for packages
  loaded with devtools.

* devtools supplies its own version of `help` and `?`, which will search
  devtools-loaded packages as well as normally-loaded packages.

## Bug fixes

* `check_devtools()` no longer called by `check()` because the relevant
  functionality is now included in `R CMD CHECK` and it was causing
  false positives (#446).

* `install_deps(TRUE)` now includes packages listed in `VignetteBuilder` (#396)

* `build()` no longer checks for `pdflatex` when building vignettes, as
  many modern vignettes don't need it (#398). It also uses
  `--no-build-vignettes` for >3.0.0 compatibility (#391).

* `release()` does a better job of opening your email client if you're inside
  of Rstudio (#433).

* `check()` now correctly reports the location of the `R CMD
  check` output when called with a custom `check_dir`. (Thanks to @brentonk)

* `check_cran()` records check times for each package tested.

* Improved default `DESCRIPTION` file created by `create_description()`.
  (Thanks to @ncarchedi, #428)

* Fixed bug in `install_github()` that prevented installing a pull request by
  supplying `repo = "username/repo#pull"`. (#388)

* explicitly specify user agent when querying user name and ref for pull request
  in `install_github`. (Thanks to Kirill Müller, #405)

* `install_github()` now removes blank lines found in a package `DESCRIPTION`
  file, protecting users from the vague `error: contains a blank line` error.
  (#394)

* `with_options()` now works, instead of throwing an error (Thanks to
  @krlmlr, #434)

# devtools 1.4.1

* Fixed bug in `wd()` when `path` was ommitted. (#374)

* Fixed bug in `dev_help()` that prevented it from working when not using
  Rstudio.

* `source_gist()` respects new github policy by sending user agent
  (hadley/devtools)

* `install_github()` now takes repo names of the form
  `[username/]repo[/subdir][@ref|#pull]` -
  this is now the recommended form to specify username, subdir, ref and/or
  pull for install_github. (Thanks to Kirill Müller, #376)

# devtools 1.4

## Installation improvements

* `install()` now respects the global option `keep.source.pkgs`.

* `install()` gains a `build_vignettes` which defaults to TRUE, and ensures
  that vignettes are built even when doing a local install. It does this
  by forcing `local = FALSE` if the package has vignettes, so `R CMD build`
  can follow the usual process. (#344)

* `install_github()` now takes repo names of the form `username/repo` -
  this is now the recommended form for install_github if your username is
  not hadley ;)

* `install_github()` now adds details on the source of the installed package
  (e.g. repository, SHA1, etc.) to the package DESCRIPTION file. (Thanks to JJ
  Allaire)

* Adjusted `install_version()` to new meta data structure on CRAN.
  (Thanks to Kornelius Rohmeyer)

* Fixed bug so that `install_version()` works with version numbers that
  contain hyphens. (Thanks to Kornelius Rohmeyer)

* `install_deps()` is now exported, making it easier to install the dependencies
  of a package.

## Other minor improvements

* `build(binary = TRUE)` now no longer installs the package as a side-effect.
  (#335)

* `build_github_devtools()` is a new function which makes it easy for Windows
  users to upgrade to the development version of devtools.

* `create_description()` does a better job of combining defaults and user
  specified options. (#332)

* `install()` also installs the dependencies that do not have the required
  versions; besides, the argument `dependencies` now works like
  `install.packages()` (in previous versions, it was essentially
  `c("Depends", "Imports", "LinkingTo")`) (thanks, Yihui Xie, #355)

* `check()` and `check_cran()` gain new `check_dir` argument to control where
  checking takes place (#337)

* `check_devtools()` no longer incorrectly complains about a `vignettes/`
  directory

* Decompression of zip files now respects `getOption("unzip")` (#326)

* `dev_help` will now use the Rstudio help pane, if you're using a recent
  version of Rstudio (#322)

* Release is now a little bit smarter: if it's a new package, it'll ask you
  to read and agree to the CRAN policies; it will only ask about
  dependencies if it has any.

* `source_url()` (and `source_gist()`) accept SHA1 prefixes.

* `source_gist()` uses the github api to reliably locate the raw gist.
  Additionally it now only attempts to source files with `.R` or `.r`
  extensions, and gains a `quiet` argument. (#348)

* Safer installation of source packages, which were previously extracted
  directly into the temp directory; this could be a problem if directory
  names collide. Instead, source packages are now extracted into unique
  subdirectories.


# devtools 1.3

## Changes to best practices

* The documentation for many devtools functions has been considerably expanded,
  aiming to give the novice package developer more hints about what they should
  be doing and why.

* `load_all()` now defaults to `reset = TRUE` so that changes to the NAMESPACE
  etc are incorporated. This makes it slightly slower (but hopefully not
  noticeably so), and generally more accurate, and a better simulation of
  the install + restart + reload cycle.

* `test()` now looks in both `inst/test` and `tests/testthat` for unit tests.
  It is recommended to use `tests/testthat` because it allows users to
  choose whether or not to install test. If you move your tests from
  `inst/tests` to `tests/testthat`, you'll also need to change
  `tests/test-all.R` to run `test_check()` instead of `test_package()`.
  This change requires testthat 0.8 which will be available on CRAN shortly.

* New devtools guarantee: if because of a devtools bug, a CRAN maintainer yells
  at you, I'll send you a hand-written apology note. Just forward me the email
  and your address.

## New features

* New `install_local()` function for installing local package files
 (as zip, tar, tgz, etc.) (Suggested by landroni)

* `parse_deps()`, which parses R's package dependency strings, is now exported.

* All package and user events (e.g. load, unload, attach and detach) are now
  called in the correct place.

## Minor improvements and bug fixes

* `build()` gains `args` parameter allowing you to add additional arbitrary
  arguments, and `check()` gains similar `build_args` parameter.

* `install_git` gains `git_arg` parameter allowing you to add arbitrary
  additional arguments.

* Files are now loaded in a way that preserves srcreferences - this means
  that you will get much better locations on error messages, which should
  considerably aid debugging.

* Fixed bug in `build_vignettes()` which prevented files in `inst/doc` from
  being updated

* `as.package()` no longer uses the full path, which should make for nicer
  error messages.

* More flexibility when installing package dependencies with the
 `dependencies` argument to `install_*()` (thanks to Martin Studer)

* The deprecated `show_rd()` function has now been removed.

* `install_bitbucket()` gains `auth_user` and `password` params so that you can
  install from private repos (thanks to Brian Bolt)

* Better git detection on windows (thanks to Mikhail Titov)

* Fix bug so that `document()` will automatically create `man/` directory

* Default `DESCRIPTION` gains `LazyData: true`

* `create_description()` now checks that the directory is probably a package
  by looking for `R/`, `data/` or `src/` directories

* Rolled back required R version from 3.0 to 2.15.

* Add missing import for `digest()`

* Bump max compatible version of R with RTools 3.0, and add details for
  RTools 3.1

# devtools 1.2

## Better installation

* `install` gains a `local` option for installing the package from the local
  package directory, rather than from a built tar.gz.  This is now used by
  default for all package installations. If you want to guarantee a clean
  build, run `local = FALSE`

* `install` now uses option `devtools.install.args` for default installation
  arguments. This allows you to set any useful defaults (e.g. `--no-multiarch`)
  in your Rprofile.

* `install_git` gains `branch` argument to specify branch or tag (Fixes #255)

## Clean sessions

* `run_examples` and `test` gain a `fresh` argument which forces them to run
  in a fresh R session. This completely insulates the examples/tests from your
  current session but means that interactive code (like `browser()`) won't work.(Fixes #258)

* New functions `eval_clean` and `evalq_clean` make it easy to evaluate code
  in a clean R session.

* `clean_source` loses the `vanilla` argument (which did not work) and gains
  a `quiet` argument

## New features

* `source_url` and `source_gist` now allow you to specify a sha, so you can
  make sure that files you source from the internet don't change without you
  knowing about it. (Fixes #259)

* `build_vignettes` builds using `buildVignette()` and movies/copies outputs
  using the same algorithm as `R CMD build`. This means that
  `build_vignettes()` now exactly mimics R's regular behaviour, including
  building non-Sweave vignettes (#277), building in the correct directory
  (#231), using make files (if present), and copying over extra files.

* devtools now sets best practice compiler flags: from `check()`,
  `-Wall -pedantic` and from `load_all()`, `-Wall -pedantic -g -O0 -UNDEBUG`.
  These are prefixed to existing environment variables so that you can override
  them if desired. (Fixes #257)

* If there's no `DESCRIPTION` file present, `load_all()` will automatically
  create one using `create_description()`.  You can set options in your
  `.Rprofile` to control what it contains: see `package?devtools` for more
  details.

## Minor improvements

* `check()` now also sets environment variable
  `_R_CHECK_CODE_DATA_INTO_GLOBALENV_` to TRUE (to match current `--as-cran`
  behaviour) (Fixes #256)

* Improved default email sent by `release()`, eliminating `create.post()`
  boilerplate

* `revdep` includes LinkingTo by default.

* Fixed regular expression problem that caused RTools `3.0.*` to fail to be
  found on Windows.

* `load_data()` got an overhaul and now respects `LazyData` and correctly
  exports datasets by default (Fixes #242)

* `with_envvar` gains the option to either replace, prefix or suffix existing
  environmental variables. The default is to replace, which was the previous
  behaviour.

* `check_cran` includes `sessionInfo()` in the summary output (Fixes #273)

* `create()` gains a `check` argument which defaults to FALSE.

* `with_env` will be deprecated in 1.2 and removed in 1.3

* When `load_all()` calls `.onAttach()` and `.onLoad()`, it now passes the
  lib path to those functions.

# devtools 1.1

* `source_gist()` has been updated to accept new gist URLs with username.
  (Fixes #247)

* `test()` and `document()` now set environment variables, including NOT_CRAN.

* Test packages have been renamed to avoid conflicts with existing packages on
  CRAN. This bug prevented devtools 1.0 from passing check on CRAN for some
  platforms.

* Catch additional case in `find_rtools()`: previously installed, but directory
  empty/deleted (Fixes #241)

# devtools 1.0

## Improvements to package loading

* Rcpp attributes are now automatically compiled during build.

* Packages listed in depends are `require()`d (Fixes #161, #178, #192)

* `load_all` inserts a special version of `system.file` into the package's
  imports environment. This tries to simulate the behavior of
  `base::system.file` but gives modified results because the directory structure
  of installed packages and uninstalled source packages is different.
  (Fixes #179). In other words, `system.file` should now just work even if the
  package is loaded with devtools.

* Source files are only recompiled if they've changed since the last run, and
  the recompile will be clean (`--preclean`) if any exported header files have
  changed. (Closes #224)

* The compilation process now performs a mock install instead of using
  `R CMD SHLIB`. This means that `Makevars` and makefiles will now be respected
  and generally there should be fewer mismatches between `load_all` and
  the regular install and reload process.

* S4 classes are correctly loaded and unloaded.

## Windows

* Rtools detection on windows has been substantially overhauled and should both
  be more reliable, and when it fails give more information about what is wrong
  with your install.

* If you don't have rtools installed, devtools now automatically sets the TAR
  environment variable to internal so you can still build packages.

## Minor features

* `check_cran` now downloads packages from cran.rstudio.com.

* `check()` now makes the CRAN version check optional, and off by default. The
  `release()` function still checks the version number against CRAN.

* In `check()`, it is optional to require suggested packages, using the
  `force_suggests` option.

* When `check()` is called, the new default behavior is to not delete existing
  .Rd files from man/. This behavior can be set with the "devtools.cleandoc"
  option.

* `install_bitbucket()` now always uses lowercase repo names. (Thanks to mnel)

* New function `with_lib()`, which runs an expression code with a library path
  prepended to the existing libpaths. It differs slightly from
  `with_libpaths()`, which replaces the existing libpaths.

* New function `install_git()` installs a package directly from a git
  repository. (Thanks to David Coallier)

* If `pdflatex` isn't available, don't try to build vignettes with `install()`
  or `check()`. (Fixes #173)

* `install_github()` now downloads from a new URL, to reflect changes on how
  files are hosted on GitHub.

* `build()` now has a `vignettes` option to turn off rebuilding vignettes.

* `install(quick=TRUE)` now builds the package without rebuilding vignettes.
  (Fixes #167)

* All R commands called from `devtools` now have the environment variable
  `NOT_CRAN` set, so that you can perform tasks when you know your code
  is definitely not running on CRAN. (Closes #227)

* Most devtools functions can a quiet argument that suppresses output. This is
  particularly useful for testing.

## Bug fixes

* Fixed path issue when looking for Rtools on windows when registry entry is not present. (Fixes #201)

* Reloading a package that requires a forced-unload of the namespace now works.

* When reloading a package that another loaded package depends on, if there
  was an error loading the code, devtools would print out something about an
  error in `unloadNamespace`, which was confusing. It now gives more useful
  errors.

* An intermittent error in `clear_topic_index` related to using `rm()` has
  been fixed. (Thanks to Gregory Jefferis)

* `revdep()` now lists "Suggests" packages, in addition to "Depends" and
  "Imports".

* `revdep_check()` now correctly passes the `recursive` argument to `revdep()`.

* The collection of check results at the end of `check_cran()` previously did
  not remove existing results, but now it does.

* When a package is loaded with `load_all()`, it now passes the name of the
  package to the `.onLoad()` function. (Thanks to Andrew Redd)

# devtools 0.8.0

## New features

* `create` function makes it easier to create a package skeleton using
  devtools standards.

* `install_github()` can now install from a pull request -- it installs
  the branch referenced in the pull request.

* `install_github` now accepts `auth_user` and `password` arguments if you
  want to install a package in a private github repo. You only need to specify
  `auth_user` if it's not your package (i.e. it's not your `username`)
  (Fixes #116)

* new `dev_help` function replaces `show_rd` and makes it easy to get help on
  any topic in a development package (i.e. a package loaded with `load_all`)
  (Fixes #110)

* `dev_example` runs the examples for one in-development package. (Fixes #108)

* `build_vignettes` now looks in modern location for vignettes (`vignettes/`)
   and warn if vignettes found in old location (`inst/doc`).  Building now
   occurs in a temporary directory (to avoid polluting the package with
   build artefacts) and only final pdf files are copied over.

* new `clean_vignettes` function to remove pdfs in `inst/doc` that were built
  from vignettes in `vignettes/`

* `load_all` does a much much better job at simulating package loading (see
  LOADING section). It also compiles and loads C/C++/Fortran code.

* `unload()` is now an exported function, which unloads a package, trying
  harder than just `detach`. It now also unloads DLLs. (Winston Chang.
  Fixes #119)

* `run_examples` now has parameters `show`, `test`, `run` to control which of
  `\dontrun{}`, `\dontshow{}`, `\donttest{}` and `\testonly{}` are commented
  out. The `strict` parameter has been removed since it is no longer necessary
  because `load_all` can respect namespaces. (Fixes #118)

* `build()`, `check()`, `install()` etc now run R in `--vanilla` mode which
  prevents it from reading any of your site or personal configuration files.
  This should prevent inconsistencies between the environment in which the
  package is run between your computer and other computers (e.g. the CRAN
  server) (Fixes #145)

* All system R command now print the full command used to make it easier to
  understand what's going on.

## Package paths

* `as.package` no longer uses `~/.Rpackages`.

* `as.package` provides more informative error messages when path does not
  exist, isn't a directory, or doesn't contain a `DESCRIPTION` file.

* New function `inst()` takes the name of a package and returns the installed
  path of that package. (Winston Chang. Fixes #130). This makes it possible to
  use `devtools` functions (e.g. `unload`) with regular installed packages,
  not just in-development source packages.

* New function `devtest()` returns paths to an internal testing packages
  in devtools.

## Loading

* Development packages are now loaded into a namespace environment,
  <namespace:xxxx>, and then the objects namespace are copied to the
  package environment, <package:xxxx>. This more accurately simulates
  how packages are normally loaded. However, all of the objects (not
  just the exported ones) are still copied to the package environment.
  (Winston Chang. Fixes #3, #60, and #125)

* Packages listed in Imports and Depends are now loaded into an imports
  environment, with name attribute "imports:xxxx", which is the parent
  of the namespace environment. The imports environment is in turn a
  child of the <namespace:base> environment, which is a child of the
  global environment. This more accurately simulates how packages are
  normally loaded.  These packages previously were loaded and attached.
  (Winston Chang. Fixes #85)

* The NAMESPACE file is now used for loading imports, instead of the
  DESCRIPTION file. Previously, `load_all` loaded all objects from the
  packages listed in DESCRIPTION. Now it loads packages (and, when
  when 'importfrom' is used, specific objects from packages) listed in
  NAMESPACE. This more closely simulates normal package loading. It
  still checks version numbers of packages listed in DESCRIPTION.
  (Winston Chang)

* `load_all` can now be used to properly reload devtools. It does this
  by creating a copy of the devtools namespace environment, and calling
  `load_all` from that environment. (Winston Chang)

* The `.onLoad` and `.onAttach` functions for a development package are
  now both called when loading a package for the first time, or with
  `reset=TRUE`, and the order more correctly simulates normal package
  loading (create the namespace, call `.onLoad`, copy objects to the
  package environment, and then call `.onAttach`). (Winston Chang)

* `load_all` will now throw a warning if a dependency package does not
  satisfy the version requirement listed in DESCRIPTION. (Winston Chang.
  Fixes #109)

* The package environment now has a 'path' attribute, similar to a
  package loaded the normal way. (Winston Chang)

* `load_all` now has an option `export_all`. When set to TRUE, only the
  objects listed as exports in NAMESPACE are exported. (Winston Chang)

* `load_all` now compiles C files in the /src directory. (Winston Chang)

* New functions `compile_dll()` and `clean_dll()`, which compile C/C++/
  Fortan source code, and clean up the compiled objects, respectively.
  (Winston Chang. Fixes #131)

## Bug fixes

* `load_code` now properly skips missing files. (Winston Chang)

* Add `--no-resave-data` to default build command.

* The subject line of the email created by `release` is now "CRAN submission
  [package] [version]", per CRAN repository policy.

* `install_bitbucket` properly installs zip files of projects stored
  in Mercurial repositories. (Winston Chang. Fixes #148)

* `build` now builds vignettes because `install` does not. (Fixes #155)

## Introspection

* New function `loaded_packages()`, which returns the names of packages
  that are loaded and attached.

* Packages loaded with `load_all` now store devtools metadata in their
  namespace environment, in a variable called `.__DEVTOOLS__`. This can
  be accessed with the `dev_meta` function. (Winston Chang. Fixes #128)

* `dev_mode` now stores the path it uses in option `dev_path`. That makes it
  easy for other applications to detect when it is on and to act accordingly.

* New function `parse_ns_file()`, which parses a NAMESPACE file for a
  package.

* New function `parenvs()`, which parents the parent environments
  of an object. (Winston Chang)

# devtools 0.7.1

* bump dependency to R 2.15

* `load_code` now also looks for files ending in `.q` - this is not
  recommended, but is needed for some older packages

# devtools 0.7

## Installation

* `install_bitbucket` installs R packages on bitbucket.

* `install` now uses `--with-keep.source` to make debugging a little easier.

* All remote install functions give better error messages in the case of http
  errors (Fixes #82).

* `install` has new quick option to make package installation faster, by
  sacrificing documentation, demos and multi-architecture binaries.
  (Fixes #77)

* `install_url`, `install_github` and `install_gitorious` gain a subdir
  argument which makes it possible to install packages that are contained
  within a sub-directory of a repository or compressed file. (Fixes #64)

## Checking

* `with_debug` function temporarily sets env vars so that compilation is
  performed with the appropriate debugging flags set. Contributed by Andrew
  Redd.

* `revdep`, `revdep_maintainers` and `revdep_check` for calculating reverse
  dependencies, finding their maintainers and running `R CMD check`.
  (Fixes #78)

* `check_cran` has received a massive overhaul: it now checks multiple
  packages, installs dependencies (in user specified library), and parse check
  output to extract errors and warnings

* `check` uses new `--as-cran` option to make checking as close to CRAN as
  possible (fixes #68)

## Other new features

* devtools now uses options `devtools.path` to set the default path to use
  with devmode, and `github.user` to set the default user when installing
  packages from github.

* if no package supplied, and no package has been worked with previously, all
  functions now will try the working directory. (Fixes #87)

* on windows, devtools now looks in the registry to find where Rtools is
  installed, and does a better a job of locating gcc. (Contributed by Andrew
  Redd)

* `show_rd` passes `...` on to `Rd2txt` - this is useful if you're checking
  how build time `\Sexpr`s are generated.

* A suite of `with` functions that allow you to temporarily alter the
  environment in which code is run: `in_dir`, `with_collate`, `with_locale`,
  `with_options`, `with_path`, ... (Fixes #89)

* `release` ask more questions and randomises correct answers so you really
  need to read them (Fixes #79)

* `source_gist` now accepts default url such as "https://gist.github.com/nnn"

* New system path manipulation functions, `get_path`, `set_path`, `add_path`
  and `on_path`, contributed by Andrew Redd.

* If you're on windows, `devtools` now suppresses the unimportant warning from
  CYGWIN about the dos style file paths

## Bug fixes

* `decompress` now uses target directory as defined in the function call
  when expanding a compressed file. (Fixes #84)

* `document` is always run in a C locale so that `NAMESPACE` sort order is
  consistent across platforms.

* `install` now quotes `libpath` and build path so paths with embedded spaces
  work (Fixes #73 and #76)

* `load_data` now also loads `.RData` files (Fixes #81)

* `install` now has `args` argument to pass additional command line arguments
  on to `R CMD install` (replaces `...` which didn't actually do anything).
  (Fixes #69)

* `load_code` does a better job of reconciling files in DESCRIPTION collate
  with files that actually exist in the R directory. (Fixes #14)

# devtools 0.6

## New features

* `test` function takes `filter` argument which allows you to restrict which
  tests are to be run

* `check` runs with example timings, as is done on CRAN. Run with new param
  `cleanup = F` to access the timings.

* `missing_s3` function to help figure out if you've forgotten to export any
  s3 methods

* `check_cran` downloads and checks a CRAN package - this is useful to run as
  part of the testing process of your package if you want to check the
  dependencies of your package

* `strict` mode for `run_examples` which runs each example in a clean
  environment. This is much slower than the default (running in the current
  environment), but ensures that each example works standalone.

* `dev_mode` now updates prompt to indicate that it's active (Thanks to Kohske
  Takahashi)

* new `source_url` function for sourcing script on a remote server via
  protocols other than http (e.g. https or ftp). (Thanks to Kohske Takahashi)

* new `source_gist` function to source R code stored in a github gist. (Thanks
  to Kohske Takahashi)

* `load_all` now also loads all package dependencies (including suggestions) -
  this works around some bugs in the way that devtools attaches the
  development environment into the search path in a way that fails to recreate
  what happens normally during package loading.

## Installation

* remote installation will ensure the configure file is executable.

* all external package installation functions are vectorised so you can
  install multiple packages at time

* new `install_gitorious` function install packages in gitorious repos.

* new `install_url` function for installing package from an arbitrary url

* include `install_version` function from Jeremy Stephens for installing a
  specific version of a CRAN package from the archive.

## Better windows behaviour

* better check for OS type (thanks to Brian Ripley)

* better default paths for 64-bit R on windows (Fixes #35)

* check to see if Rtools is already available before trying to mess with the
  paths. (Fixes #55)

## Bug fixes

* if an error occurs when calling loading R files, the cache will be
  automatically cleared so that all files are loaded again next time you try
  (Fixes #55)

* functions that run R now do so with `R_LIBS` set to the current
  `.libPaths()` - this will ensure that checking uses the development library
  if you are in development mode. `R_ENVIRON_USER` is set to an empty file to
  avoid your existing settings overriding this.

* `load_data` (called by `load_all`) will also load data defined in R files in
  the data directory. (Fixes #45)

* `dev_mode` performs some basic tests to make sure you're not setting your
  development library to a directory that's not already an R library.
  (Fixes #25)

# devtools 0.5.1

* Fix error in that was causing R commands to fail on windows.

# devtools 0.5

## New functions

* new `show_rd` function that will show the development version of a help
  file.

## Improvements and bug fixes

* external R commands always run in locale `C`, because that's what the CRAN
  severs do.

* `clean_source` sources an R script into a fresh R environment, ensuring that
  it can run independently of your current working environment. Optionally
  (`vanilla = T`), it will source in a vanilla R environment which ignores all
  local environment settings.

* On windows, `devtools` will also add the path to `mingw` on startup. (Thanks
  to pointer from Dave Lovell)

# devtools 0.4

## New functions

* new `wd` function to change the working directory to a package subdirectory.

* `check_doc` now checks package documentation as a whole, in the same way
  that `R CMD check` does, rather than low-level syntax checking, which is
  done by `roxygen2. DESCRIPTION checking has been moved into `load_all`.
  `check_rd` has been removed.

* `build` is now exported, and defaults to building in the package's parent
  directory. It also gains a new `binary` parameter controls whether a binary
  or a source version (with no vignettes or manuals) is built. Confusingly,
  binary packages are built with `R CMD INSTALL`.

* `build_win` sends your package to the R windows builder, allowing you to
  make a binary version of your package for windows users if you're using
  linux or a max (if you're using windows already, use `build(binary = T)`)

## Improvements and bug fixes

* if using `.Rpackages` config file, default function is used last, not first.

* on Windows, `devtools` now checks for the presence of `Rtools` on startup,
  and will automatically add it to the path if needed.

* `document` uses `roxygen2` instead of `roxygen`. It now loads package
  dependency so that they're available when roxygen executes the package
  source code.

* `document` has new parameter `clean` which clears all roxygen caches and
  removes all existing man files. `check` now runs `document` in this mode.

* `dev_mode` will create directories recursively, and complain if it can't
  create them.  It should also work better on windows.

* `install_github` now allows you to specify which branch to download, and
  automatically reloads package if needed.

* `reload` now will only reload if the package is already loaded.

* `release` gains `check` parameter that allows you to skip package check (if
  you've just done it.)

* `test` automatically reloads code so you never run tests on old code

# devtools 0.3

* new `bash()` function that starts bash shell in package directory. Useful if
  you want to use git etc.

* removed inelegant `update_src()` since now superseded by `bash()`

* fix bug in ftp upload that was adding extraneous space

* `build` function builds package in specified directory. `install`, `check`
  and `release` now all use this function.

* `build`, `install`, `check` and `release` better about cleaning up after
  themselves - always try to both work in session temporary directory and
  delete any files/directories that they create

# devtools 0.2

* `install_github` now uses `RCurl` instead of external `wget` to retrieve
  package. This should make it more robust wrt external dependencies.

* `load_all` will skip missing files with a warning (thanks to suggestion from Jeff Laake)

* `check` automatically deletes `.Rcheck` directory on successful completion

* Quote the path to R so it works even if there are spaces in the path.

# devtools 0.1

* Check for presence of `DESCRIPTION` when loading packages to avoid false
  positives

* `install` now works correctly with `devel_mode` to install packages in your
  development library

* `release` prints news so you can more easily check it

* All `R CMD xxx` functions now use the current R, not the first R found on
  the system path.<|MERGE_RESOLUTION|>--- conflicted
+++ resolved
@@ -11,13 +11,11 @@
 * `install_*` functions and `update_packages()` refactored to allow updating of
   packages installed using any of the install methods. (@jimhester, #1067)
   
-<<<<<<< HEAD
 * `clean_dll()` Only removes package_name.def files and now operates
   recursively. (@jimhester, #1175, #1159, #1161)
-=======
+  
 * `source_gist()` gains a `filename` argument to specify a particular file to
   source from a GitHub gist. (@ateucher, #1172)
->>>>>>> 2b22e4cd
 
 # devtools 1.11.1
 
