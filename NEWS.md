--- conflicted
+++ resolved
@@ -4,12 +4,10 @@
 
 * `check_cran()` records check times for each package tested.
 
-<<<<<<< HEAD
-* New parameter `args` to `build_win`. (Thanks to Kirill Müller, #421)
-=======
 * explicitly specify user agent when querying user name and ref for pull request
   in `install_github`. (Thanks to Kirill Müller, #405)
->>>>>>> 1a7a9e59
+
+* New parameter `args` to `build_win`. (Thanks to Kirill Müller, #421)
 
 # devtools 1.4.1
 
