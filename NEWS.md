# devtools 1.9.1.9000

<<<<<<< HEAD
* The template for `use_cran_comments()` has been improved (#1038).
=======
* `use_data()` now warns when trying to save the same object twice,
  and stops if there is no object to save (#948, @krlmlr).
>>>>>>> 49eb2732

* New strategy for detecting RTools on windows: devtools now only looks
  for Rtools if you need to `load_all()` or `build()` a package with
  compiled code. This should make it easier to work with devtools if
  you're developing pure R packages (#947).

* `use_news_md()` adds a basic `NEWS.md` template (#957).

* `check_man()` replaces `check_doc()` (since most other functions are
  named after the corresponding directory). `check_doc()` will hang around
  as an alias for the forseeable future (#958).

* Dummy namespace now includes comments so roxygen2 will overwrite silently
  (#1016).

* Shimmed `system.file()` now respects `mustWork = TRUE` and throws an error
  if the file does not exist (#1034).

* Devtools now installs packages specified in the `Additional_repositories`
  field, such as drat repositories. (#907, #1028, @jimhester).

* Added `use_mit_license()`, which writes the necessary infrastructure to
  declare and release an R package under the MIT license in a CRAN-compliant
  way. (#995, @kevinushey)

* `install_version()` now more robust when handling multiple repos (#943, #1030,
  @jimhester).

* `create()` and `setup()` are more permissive -- they now accept a path to
  either a new directory or empty directory. (#966, @kevinushey)

* Be more verbose about which package is installed for revdep check
  (#926, @krlmlr).

* `use_appveyor()` template now creates `failure.zip` artifact instead of
  polluting the logs with `R CMD check` output (#1017, @krlmlr, @HenrikBengtsson).

* Checking reverse dependencies is now more tolerant of errors when
  retrieving the summary for a checked package (#929, @krlmlr).

* Fix a bug in the installers (`install_github`, etc.), when upgrades are
  not requested (#1013, @gaborcsardi).

* Verify integrity of already downloaded package archives in `revdep_check`
  (#930, @krlmlr).

* 'Check failed:' now includes the package name for when Ncpus>1 so you
   know which package has failed and can start looking at the output without
   needing to wait for all packages to finish (@mattdowle).

* `check_dev_versions()` checks only package dependencies (#983).

* `package_file()` lets you find files inside a package. It always first locates
  the root directory of the package (i.e. the directory that contains 
  `DESCRIPTION`) (#985).

* `check(cran = TRUE)` also adds `--run-donttest` since you do need to test
  code in `\dontest()` for CRAN submission (#1002).

* `use_revdep_check()` no longer includes `revdep_check_save_logs` in 
  default template. I found I never used the logs and they just cluttered up
  the package directory (#1003).

* Use proper repository when checking reverse dependencies when
  `BiocInstaller::useDevel(TRUE)` (#937, @jimhester).

* Fix longstanding lazy load database corruption issues when reloading packages
  which define S3 methods on generics from base or other packages (#1001, @jimhester).

* Packages installed from `install_github()` and `install_git()` are only
  downloaded and installed if the remote SHA1 reference differs from the
  currently installed reference (#903, @jimhester).

* Detect if `install_` commands are called on a Bioconductor package and
  include the Bioconductor repositories if they are not already set (#895,
  @jimhester).

* `document()` now only runs `update_collate()` once.
* Move `curl`, `evaluate`, `roxygen2` and `rversions` to `Suggests:` to lighten the dependency
  load of devtools. If a user runs a function using these packages and
  they are not installed the user is prompted to install them (#962, @jimhester).

* Bugfix for `Remotes: ` feature that prevented it from working if devtools was
  not attached as is done in travis-r (#936, @jimhester).

* The `with_*()` functions split into the withr package, prior devtools
  functions deprecated (#925, @jimhester).

# devtools 1.9.1

* Avoid importing heavy dependencies to speed up loading (#830, @krlmlr).

* Remove explicit `library(testthat)` call in `test()` (#798, @krlmlr).

* `as.package()` and `load_all()` gain new argument `create`. Like other 
  functions with a `pkg` argument, `load_all()` looks for a `DESCRIPTION` file 
  in parent directories - if `create = TRUE` it will be automatically
  created if there's a `R/` or `data/` directory (#852, @krlmlr).

* `build_vignettes()` gains dependencies argument (#825, @krlmlr).

* `build_win()` now uses `curl` instead of `RCurl` for ftp upload.

* `build_win()` asks for consent to receive e-mail at maintainer address
  in interactive mode (#800, @krlmlr).

* `check()` now uses a better strategy when `cran = TRUE`. Instead of 
  attempting to simulate `--as-cran` behaviour by turning on certain env vars,
  it now uses `--as-cran` and turns off problematic checks with env vars (#866).
  The problematic `cran_env_vars()` function has been removed.

* `find_rtools()` now looks for registry keys in both HKCU (user) and 
  HKLM (admin) locations (@Kevin-Jin, #844)

* `install()` can now install dependencies from remote repositories by
  specifying them as `Remotes` in the `DESCRIPTION` file (#902, @jimhester).
  See `vignette("dependencies")` for more details.

* `install_*()` detects if called on a Bioconductor package and if so,
  automatically includes the Bioconductor repositories if needed (#895,
  @jimhester).

* `install_deps()` now automatically upgrades out of date dependencies. This
  is typically what you want when you're working on a development version of a 
  package. To suppress this behaviour, set `upgrade_dependencies = FALSE` 
  (#863). `install_deps()` is more careful with `...` - this means additional
  arguments to `install_*` are more likely to work (#870).

* `install_gitorious()` has been removed since gitorious no longer exists
  (#913).

* `load_all()` no longer fails if a `useDynLib()` entry in the NAMESPACE 
  is incorrect. This should make it easy to recover from an incorrect
  `@useDynLib`, because re-documenting() should now succeed.

* `release()` works for packages not located at root of git repository 
  (#845, #846, @mbjones).

* `revdep_check()` now installs _suggested_ packages by default (#808), and 
  sets `NOT_CRAN` env var to `false` (#809). This makes testing more similar to
  CRAN so that more packages should pass cleanly. It also sets `RGL_USE_NULL`
  to `true` to stop rgl windows from popping up during testing (#897). It
  also downloads all source packages at the beginning - this makes life a 
  bit easier if you're on a flaky internet connection (#906).
  
* New `uninstall()` removes installed package (#820, @krlmlr).

* Add `use_coverage()` function to add codecov.io or coveralls.io to a project,
  deprecate `use_coveralls()` (@jimhester, #822, #818).
  
* `use_cran_badge()` uses canonical url form preferred by CRAN.

* `use_data()` also works with data from the parent frame (#829, @krlmlr).

* `use_git_hook()` now creates `.git/hooks` if needed (#888)

* GitHub integration extended: `use_github()` gains a `protocol` argument (ssh or https), populates URL and BugReports fields of DESCRIPTION (only if non-existent or empty), pushes to the newly created GitHub repo, and sets a remote tracking branch. `use_github_links()` is a new exported function. `dr_github()` diagnoses more possible problems. (#642, @jennybc).

* `use_travis()`: Default travis script leaves notifications on default 
  settings.

* `uses_testthat()` and `check_failures()` are now exported (#824, #839, 
  @krlmlr).

* `use_readme_rmd()` uses `uses_git()` correctly  (#793).

* `with_debug()` now uses `with_makevars()` rather than `with_env()`, because R
  reads compilation variables from the Makevars rather than the environment
  (@jimhester, #788).

* Properly reset library path after `with_lib()` (#836, @krlmlr).

* `remove_s4classes()` performs a topological sort of the classes
  (#848, #849, @famuvie).

* `load_all()` warns (instead of failing) if importing symbols, methods, or classes
   from `NAMESPACE` fails (@krlmlr, #921).

# devtools 1.8.0
 
## Helpers

* New `dr_devtools()` runs some common diagnostics: are you using the 
  latest version of R  and devtools? It is run automatically by 
  `release()` (#592).

* `use_code_of_conduct()` adds a contributor code of conduct from 
  http://contributor-covenant.org. (#729)

* `use_coveralls()` allows you to easily add test coverage with coveralls
  (@jimhester, #680, #681).
  
* `use_git()` sets up a package to use git, initialising the repo and
  checking the existing files.

* `use_test()` adds a new test file (#769, @krlmlr).

* New `use_cran_badge()` adds a CRAN status badge that you can copy into a README file. Green indicates package is on CRAN. Packages not yet submitted or accepted to CRAN get a red badge.

## Package installation and info

* `build_vignettes()` automatically installs the VignetteBuilder package,
  if necessary (#736).

* `install()` and `install_deps()` gain a `...` argument, so additional
  arguments can be passed to `utils::install.packages()` (@jimhester, #712).
  `install_svn()` optionally accepts a revision (@lev-kuznetsov, #739).
  `install_version()` now knows how to look in multiple repos (#721).

* `package_deps()` (and `dev_package_deps()`) determines all recursive 
  dependencies and whether or not they're up-to-date (#663). Use
  `update(package_deps("xyz"))` to update out of date dependencies. This code 
  is used in `install_deps()` and `revdep_check()` - it's slightly more 
  aggressive than previous code (i.e. it forces you to use the latest version), 
  which should avoid problems when you go to submit to CRAN.

* New `update_packages()` will install a package (and its dependencies) only if
  they are missing or out of date (#675).

* `session_info()` can now take a vector of package names, in which case it
  will print the version of those packages and their dependencies (#664).

## Git and github

* Devtools now uses the git2r package to inspect git properties and install
  remote git packages with `install_git()`. This should be considerably
  more reliable than the previous strategy which involves calling the 
  command line `git` client. It has two small downsides: `install_git()`
  no longer accepts additional `args`, and must do a deep clone when
  installing.

* `dr_github()` checks for common problems with git/github setup (#643).

* If you use git, `release()` now warns you if you have uncommited changes,
  or if you've forgotten to synchronise with the remote (#691).

* `install_github()` warns if repository contains submodules (@ashander, #751).

## Bug fixes and minor improvements

* Previously, devtools ran all external R processes with `R --vanilla`.
  Now it only suppresses user profiles, and constructs a custom `.Rprofile` to
  override the default.  Currently, this `.Rprofile` sets up the `repos` option.
  Among others, this enables the cyclic dependency check in `devtools::release`
  (#602, @krlmlr).

* `R_BROWSER` and `R_PDFVIEWER` environment variables are set to "false" to 
  suppress random windows opening during checks.

* Devtools correctly identifies RTools 3.1 and 3.2 (#738), and
  preserves continuation lines in the `DESCRIPTION` (#709).

* `dev_help()` now uses `normalizePath()`. Hopefully this will make it more
  likely to work if you're on windows and have a space in the path.

* `lint()` gains a `cache` argument (@jimhester, #708).

* Fixed namespace issues related to `stats::setNames()` (#734, #772) and 
  `utils::unzip()` (#761, @robertzk).

* `release()` now reminds you to check the existing CRAN check results page
  (#613) ands shows file size before uploading to CRAN (#683, @krlmlr).

* `RCMD()` and `system_check()` are now exported so they can be used by other 
  packages. (@jimhester, #699).

* `revdep_check()` creates directories if needed (#759).

* `system_check()` combines arguments with ` `, not `, `. (#753)

* `test()` gains an `...` argument so that additional arguments can be passed
  to `testthat::test_dir` (@jimhester, #747)

* `use_travis()` now suggests you link to the svg icon since that looks a 
  little sharper. Default template sets `CRAN: http://cran.rstudio.com/` to 
  enable the cyclic dependency check.

* `NOT_CRAN` envvar no longer overrides externally set variable.

* `check(check_version = TRUE)` also checks spelling of the `DESCRIPTION`; if no
  spell checker is installed, a warning is given (#784, @krlmlr).

# devtools 1.7.0

## Improve reverse dependency checking

Devtools now supports a new and improved style of revdep checking with `use_revdep()`. This creates a new directory called `revdep` which contains a `check.R` template. Run this template to check all reverse dependencies, and save summarised results to `check/summary.md`. You can then check this file into git, making it much easier to track how reverse dependency results change between versions. The documentation for `revdep_check()` is much improved, and should be more useful (#635)

I recommend that you specify a library to use when checking with `options("devtools.revdep.libpath")`. (This should be a directory that already exists). This should be difference from your default library to keep the revdep environment isolated from your development environment.

I've also tweaked the output of `revdep_maintainers()` so it's easier to copy and paste into an email (#634). This makes life a little easier pre-release.

## New helpers

* `lint()` runs `lintr::lint_package()` to check style consistency and errors
  in a package. (@jimhester, #694)

* `use_appveyor()` sets up a package for testing with AppVeyor (@krlmlr, #549).

* `use_cran_comments()` creates a `cran-comments.md` template and adds it
  to `.Rbuildignore` to help with CRAN submissions. (#661)

* `use_git_hook()` allows you to easily add a git hook to a package.

* `use_readme_rmd()` sets up a template to generate a `README.md` from a
  `README.Rmd` with knitr.

## Minor improvements

* Deprecated `doc_clean` argument to `check()` has been removed.

* Initial package version in `create()` is now `0.0.0.9000` (#632).
 `create()` and `create_description()` checks that the package name is 
  valid  (#610).

* `load_all()` runs `roxygen2::update_collate()` before loading code. This
  ensures that files are sourced in the way you expect, as defined by 
  roxygen `@include` tags. If you don't have any `@include` tags, the
  collate will be not be touched (#623).

* `session_info()` gains `include_base` argument to also display loaded/attached
  base packages (#646).

* `release()` no longer asks if you've read the CRAN policies since the 
  CRAN submission process now asks the same question (#692). 
  
    `release(check = TRUE)` now runs some additional custom checks. These include:
    
    * Checking that you don't depend on a development version of a package.
    
    * Checking that the version number has exactly three components (#633).
    
    `release()` now builds packages without the `--no-manual` switch, both for
    checking and for actually building the release package (#603, @krlmlr). 
    `build()` gains an additional argument `manual`, defaulting to `FALSE`, 
    and `check()` gains `...` unmodified to `build()`.
  
* `use_travis()` now sets an environment variable so that any WARNING will
  also cause the build to fail (#570).

* `with_debug()` and `compiler_flags()` set `CFLAGS` etc instead of 
  `PKG_CFLAGS`. `PKG_*` are for packages to use, the raw values are for users
  to set. (According to http://cran.rstudio.com/doc/manuals/r-devel/R-exts.html#Using-Makevars)

* New `setup()` works like `create()` but assumes an existing, not necessarily 
  empty, directory (#627, @krlmlr).

## Bug fixes

* When installing a pull request, `install_github()` now uses the repository
  associated with the pull request's branch (and not the repository of the user
  who created the pull request) (#658, @krlmlr).

* `missing_s3()` works once again (#672)

* Fixed scoping issues with `unzip()`.

* `load_code()` now executes the package's code with the package's root as
  working directory, just like `R CMD build` et al. (#640, @krlmlr).

# devtools 1.6.1

* Don't set non-portable compiler flags on Solaris.

* The file `template.Rproj` is now correctly installed and the function
  `use_rstudio` works as it should. (#595, @hmalmedal)

* The function `use_rcpp` will now create the file `src/.gitignore` with the
  correct wildcards. (@hmalmedal)

* The functions `test`, `document`, `load_all`, `build`, `check` and any
  function that applies to some package directory will work from subdirectories
  of a package (like the "R" or "inst/tests" directories). (#616, @robertzk)

# devtools 1.6

## Tool templates and `create()`

* `create()` no longer generates `man/` directory - roxygen2 now does
  this automatically. It also no longer generates an package-level doc
  template. If you want this, use `use_package_doc()`. It also makes a dummy 
  namespace so that you can build & reload without running `document()` first.

* New `use_data()` makes it easy to include data in a package, either 
  in `data/` (for exported datasets) or in `R/sysdata.rda` (for internal
  data). (#542)
  
* New `use_data_raw()` creates `data-raw/` directory for reproducible
  generation of `data/` files (#541).

* New `use_package()` allows you to set dependencies (#559). 

* New `use_package_doc()` sets up an Roxygen template for package-level
  docs.

* New `use_rcpp()` sets up a package to use Rcpp.
  
* `use_travis()` now figures out your github username and repo so it can 
  construct the markdown for the build image. (#546)

* New `use_vignette()` creates a draft vignette using Rmarkdown (#572).

* renamed `add_rstudio_project()` to `use_rstudio()`, `add_travis()` to 
  `use_travis()`, `add_build_ignore()` to `use_build_ignore()`, and 
  `add_test_infrastructure()` to `use_testthat()` (old functions are 
  aliased to new)

## The release process

* You can add arbitrary extra questions to `release()` by defining a function 
  `release_questions()` in your package. Your `release_questions()` should 
  return a character vector of questions to ask (#451). 

* `release()` uses new CRAN submission process, as implemented by 
  `submit_cran()` (#430).

## Package installation

* All `install_*` now use the same code and store much useful metadata.
  Currently only `session_info()` takes advantage of this information,
  but it will allow the development of future tools like generic update
  functions.
  
* Vignettes are no longer installed by default because they potentally require 
  all suggested packages to also be installed. Use `build_vignettes = TRUE` to 
  force building and to install all suggested packages (#573).
  
* `install_bitbucket()` has been bought into alignment with `install_github()`:
  this means you can now specify repos with the compact `username/repo@ref`
  syntax. The `username` is now deprecated. 
    
* `install_git()` has been simplified and many of the arguments have changed 
  names for consistency with metadata for other package installs.

* `install_github()` has been considerably improved:

    * `username` is deprecated - please include the user in the repo name: 
      `rstudio/shiny`, `hadley/devtools` etc. 
      
    * `dependencies = TRUE` is no longer forced (regression in 1.5) 
       (@krlmlr, #462).
      
    * Deprecated parameters `auth_user`, `branch`, `pull` and `password` have 
      all been removed.
  
    * New `host` argument which allows you to install packages from github 
      enterprise (#410, #506). 
    
    * The GitHub API is used to download archive file (@krlmlr, #466) - this
      makes it less likely to break in the future.
  
    * To download a specified pull request, use `ref = github_pull(...)`
      (@krlmlr, #509). To install the latest release, use `"user/repo@*release"` 
      or `ref = github_release()` (@krlmlr, #350).

* `install_gitorious()` has been bought into alignment with `install_github()`:
  this means you can now specify repos with the compact `username/repo@ref`
  syntax. You must now always supply user (project) name and repo.

* `install_svn()` lets you install an R package from a subversion repository
  (assuming you have subversion installed).
  
* `decompress()` and hence `install_url()` now work when the downloaded
  file decompresses without additional top-level directory (#537).

## Other minor improvements and bug fixes

* If you're using Rstudio, and you you're trying to build a binary package
  without the necessary build tools, Rstudio will prompt to download and
  install the right thing. (#488)

* Commands are no longer run with `LC_ALL=C` - this no longer seems 
  necessary (#507).

* `build(binary = TRUE)` creates an even-more-temporary package library
  avoid conflicts (#557).

* `check_dir()` no longer fails on UNC paths (#522).

* `check_devtools()` also checks for dependencies on development versions
  of packages (#534).

* `load_all()` no longer fails on partial loading of a package containing
  S4 or RC classes (#577).

* On windows, `find_rtools()` is now run on package load, not package
  attach.

* `help()`, `?`, and `system.file()` are now made available when a package is
  loaded with `load_all()`, even if the devtools package isn't attached.

* `httr` 0.3 required (@krlmlr, #466).

* `load_all()` no longer gives an error when objects listed as exports are
  missing.
  
* Shim added for `library.dynam.unload()`.

* `loaded_packages()` now returns package name and path it was loaded from. 
  (#486)

* The `parenvs()` function has been removed from devtools, because is now in the
  pryr package.

* `missing_s3()` uses a better heuristic for determining if a function
  is a S3 method (#393).

* New `session_info()` provides useful information about your R session.
  It's a little more focussed than `sessionInfo()` and includes where
  packages where installed from (#526).

* `rstudioapi` package moved from suggests to imports, since it's always 
  needed (it's job is to figure out if rstudio is available, #458)

* Implemented own version `utils::unzip()` that throws error if command
  fails and doesn't print unneeded messages on non-Windows platforms (#540).

* Wrote own version of `write.dcf()` that doesn't butcher whitespace and 
  fieldnames.

## Removed functionality

* The `fresh` argument to `test()` has been removed - this is best done by 
  the editor since it can run the tests in a completely clean environment
  by starting a new R session.

* `compile_dll()` can now build packages located in R's `tempdir()`
  directory (@richfitz, #531).

# devtools 1.5

Four new functions make it easier to add useful infrastructure to packages:

* `add_test_infrastructure()` will create test infrastructure for a new package.
  It is called automatically from `test()` if no test directories are
  found, the session is interactive and you agree.

* `add_rstudio_project()` adds an Rstudio project file to your package.
  `create()` gains an `rstudio` argument which will automatically create
  an Rstudio project in the package directory. It defaults to `TRUE`:
  if you don't use Rstudio, just delete the file.

* `add_travis()` adds a basic travis template to your package. `.travis.yml`
  is automatically added to `.Rbuildignore` to avoid including it in the built
  package.

* `add_build_ignore()` makes it easy to add files to `.Rbuildignore`,
  correctly escaping special characters

Two dependencies were incremented:

* devtools requires at least R version 3.0.2.

* `document()` requires at least roxygen2 version 3.0.0.

## Minor improvements

* `build_win()` now builds R-release and R-devel by default (@krlmlr, #438).
  It also gains parameter `args`, which is passed on to `build()`
  (@krlmlr, #421).

* `check_doc()` now runs `document()` automatically.

* `install()` gains `thread` argument which allows you to install multiple
  packages in parallel (@mllg, #401). `threads` argument to `check_cran()`
  now defaults to `getOption("Ncpus")`

* `install_deps(deps = T)` no longer installs all dependencies of
  dependencies (#369).

* `install_github()` now prefers personal access tokens supplied to
  `auth_token` rather than passwords (#418, @jeroenooms).

* `install_github()` now defaults to `dependencies = TRUE` so you definitely
  get all the packages you need to build from source.

* devtools supplies its own version of `system.file()` so that when the function
  is called from the R console, it will have special behavior for packages
  loaded with devtools.

* devtools supplies its own version of `help` and `?`, which will search
  devtools-loaded packages as well as normally-loaded packages.

## Bug fixes

* `check_devtools()` no longer called by `check()` because the relevant
  functionality is now included in `R CMD CHECK` and it was causing
  false positives (#446).

* `install_deps(TRUE)` now includes packages listed in `VignetteBuilder` (#396)

* `build()` no longer checks for `pdflatex` when building vignettes, as
  many modern vignettes don't need it (#398). It also uses
  `--no-build-vignettes` for >3.0.0 compatibility (#391).

* `release()` does a better job of opening your email client if you're inside
  of Rstudio (#433).

* `check()` now correctly reports the location of the `R CMD
  check` output when called with a custom `check_dir`. (Thanks to @brentonk)

* `check_cran()` records check times for each package tested.

* Improved default `DESCRIPTION` file created by `create_description()`.
  (Thanks to @ncarchedi, #428)

* Fixed bug in `install_github()` that prevented installing a pull request by
  supplying `repo = "username/repo#pull"`. (#388)

* explicitly specify user agent when querying user name and ref for pull request
  in `install_github`. (Thanks to Kirill Müller, #405)

* `install_github()` now removes blank lines found in a package `DESCRIPTION`
  file, protecting users from the vague `error: contains a blank line` error.
  (#394)

* `with_options()` now works, instead of throwing an error (Thanks to
  @krlmlr, #434)

# devtools 1.4.1

* Fixed bug in `wd()` when `path` was ommitted. (#374)

* Fixed bug in `dev_help()` that prevented it from working when not using
  Rstudio.

* `source_gist()` respects new github policy by sending user agent
  (hadley/devtools)

* `install_github()` now takes repo names of the form
  `[username/]repo[/subdir][@ref|#pull]` -
  this is now the recommended form to specify username, subdir, ref and/or
  pull for install_github. (Thanks to Kirill Müller, #376)

# devtools 1.4

## Installation improvements

* `install()` now respects the global option `keep.source.pkgs`.

* `install()` gains a `build_vignettes` which defaults to TRUE, and ensures
  that vignettes are built even when doing a local install. It does this
  by forcing `local = FALSE` if the package has vignettes, so `R CMD build`
  can follow the usual process. (#344)

* `install_github()` now takes repo names of the form `username/repo` -
  this is now the recommended form for install_github if your username is
  not hadley ;)

* `install_github()` now adds details on the source of the installed package
  (e.g. repository, SHA1, etc.) to the package DESCRIPTION file. (Thanks to JJ
  Allaire)

* Adjusted `install_version()` to new meta data structure on CRAN.
  (Thanks to Kornelius Rohmeyer)

* Fixed bug so that `install_version()` works with version numbers that
  contain hyphens. (Thanks to Kornelius Rohmeyer)

* `install_deps()` is now exported, making it easier to install the dependencies
  of a package.

## Other minor improvements

* `build(binary = TRUE)` now no longer installs the package as a side-effect.
  (#335)

* `build_github_devtools()` is a new function which makes it easy for Windows
  users to upgrade to the development version of devtools.

* `create_description()` does a better job of combining defaults and user
  specified options. (#332)

* `install()` also installs the dependencies that do not have the required
  versions; besides, the argument `dependencies` now works like
  `install.packages()` (in previous versions, it was essentially
  `c("Depends", "Imports", "LinkingTo")`) (thanks, Yihui Xie, #355)

* `check()` and `check_cran()` gain new `check_dir` argument to control where
  checking takes place (#337)

* `check_devtools()` no longer incorrectly complains about a `vignettes/`
  directory

* Decompression of zip files now respects `getOption("unzip")` (#326)

* `dev_help` will now use the Rstudio help pane, if you're using a recent
  version of Rstudio (#322)

* Release is now a little bit smarter: if it's a new package, it'll ask you
  to read and agree to the CRAN policies; it will only ask about
  dependencies if it has any.

* `source_url()` (and `source_gist()`) accept SHA1 prefixes.

* `source_gist()` uses the github api to reliably locate the raw gist.
  Additionally it now only attempts to source files with `.R` or `.r`
  extensions, and gains a `quiet` argument. (#348)

* Safer installation of source packages, which were previously extracted
  directly into the temp directory; this could be a problem if directory
  names collide. Instead, source packages are now extracted into unique
  subdirectories.


# devtools 1.3

## Changes to best practices

* The documentation for many devtools functions has been considerably expanded,
  aiming to give the novice package developer more hints about what they should
  be doing and why.

* `load_all()` now defaults to `reset = TRUE` so that changes to the NAMESPACE
  etc are incorporated. This makes it slightly slower (but hopefully not
  noticeably so), and generally more accurate, and a better simulation of
  the install + restart + reload cycle.

* `test()` now looks in both `inst/test` and `tests/testthat` for unit tests.
  It is recommended to use `tests/testthat` because it allows users to
  choose whether or not to install test. If you move your tests from
  `inst/tests` to `tests/testthat`, you'll also need to change
  `tests/test-all.R` to run `test_check()` instead of `test_package()`.
  This change requires testthat 0.8 which will be available on CRAN shortly.

* New devtools guarantee: if because of a devtools bug, a CRAN maintainer yells
  at you, I'll send you a hand-written apology note. Just forward me the email
  and your address.

## New features

* New `install_local()` function for installing local package files
 (as zip, tar, tgz, etc.) (Suggested by landroni)

* `parse_deps()`, which parses R's package dependency strings, is now exported.

* All package and user events (e.g. load, unload, attach and detach) are now
  called in the correct place.

## Minor improvements and bug fixes

* `build()` gains `args` parameter allowing you to add additional arbitrary
  arguments, and `check()` gains similar `build_args` parameter.

* `install_git` gains `git_arg` parameter allowing you to add arbitrary
  additional arguments.

* Files are now loaded in a way that preserves srcreferences - this means
  that you will get much better locations on error messages, which should
  considerably aid debugging.

* Fixed bug in `build_vignettes()` which prevented files in `inst/doc` from
  being updated

* `as.package()` no longer uses the full path, which should make for nicer
  error messages.

* More flexibility when installing package dependencies with the
 `dependencies` argument to `install_*()` (thanks to Martin Studer)

* The deprecated `show_rd()` function has now been removed.

* `install_bitbucket()` gains `auth_user` and `password` params so that you can
  install from private repos (thanks to Brian Bolt)

* Better git detection on windows (thanks to Mikhail Titov)

* Fix bug so that `document()` will automatically create `man/` directory

* Default `DESCRIPTION` gains `LazyData: true`

* `create_description()` now checks that the directory is probably a package
  by looking for `R/`, `data/` or `src/` directories

* Rolled back required R version from 3.0 to 2.15.

* Add missing import for `digest()`

* Bump max compatible version of R with RTools 3.0, and add details for
  RTools 3.1

# devtools 1.2

## Better installation

* `install` gains a `local` option for installing the package from the local
  package directory, rather than from a built tar.gz.  This is now used by
  default for all package installations. If you want to guarantee a clean
  build, run `local = FALSE`

* `install` now uses option `devtools.install.args` for default installation
  arguments. This allows you to set any useful defaults (e.g. `--no-multiarch`)
  in your Rprofile.

* `install_git` gains `branch` argument to specify branch or tag (Fixes #255)

## Clean sessions

* `run_examples` and `test` gain a `fresh` argument which forces them to run
  in a fresh R session. This completely insulates the examples/tests from your
  current session but means that interactive code (like `browser()`) won't work.(Fixes #258)

* New functions `eval_clean` and `evalq_clean` make it easy to evaluate code
  in a clean R session.

* `clean_source` loses the `vanilla` argument (which did not work) and gains
  a `quiet` argument

## New features

* `source_url` and `source_gist` now allow you to specify a sha, so you can
  make sure that files you source from the internet don't change without you
  knowing about it. (Fixes #259)

* `build_vignettes` builds using `buildVignette()` and movies/copies outputs
  using the same algorithm as `R CMD build`. This means that
  `build_vignettes()` now exactly mimics R's regular behaviour, including
  building non-Sweave vignettes (#277), building in the correct directory
  (#231), using make files (if present), and copying over extra files.

* devtools now sets best practice compiler flags: from `check()`,
  `-Wall -pedantic` and from `load_all()`, `-Wall -pedantic -g -O0 -UNDEBUG`.
  These are prefixed to existing environment variables so that you can override
  them if desired. (Fixes #257)

* If there's no `DESCRIPTION` file present, `load_all()` will automatically
  create one using `create_description()`.  You can set options in your
  `.Rprofile` to control what it contains: see `package?devtools` for more
  details.

## Minor improvements

* `check()` now also sets environment variable
  `_R_CHECK_CODE_DATA_INTO_GLOBALENV_` to TRUE (to match current `--as-cran`
  behaviour) (Fixes #256)

* Improved default email sent by `release()`, eliminating `create.post()`
  boilerplate

* `revdep` includes LinkingTo by default.

* Fixed regular expression problem that caused RTools `3.0.*` to fail to be
  found on Windows.

* `load_data()` got an overhaul and now respects `LazyData` and correctly
  exports datasets by default (Fixes #242)

* `with_envvar` gains the option to either replace, prefix or suffix existing
  environmental variables. The default is to replace, which was the previous
  behaviour.

* `check_cran` includes `sessionInfo()` in the summary output (Fixes #273)

* `create()` gains a `check` argument which defaults to FALSE.

* `with_env` will be deprecated in 1.2 and removed in 1.3

* When `load_all()` calls `.onAttach()` and `.onLoad()`, it now passes the
  lib path to those functions.

# devtools 1.1

* `source_gist()` has been updated to accept new gist URLs with username.
  (Fixes #247)

* `test()` and `document()` now set environment variables, including NOT_CRAN.

* Test packages have been renamed to avoid conflicts with existing packages on
  CRAN. This bug prevented devtools 1.0 from passing check on CRAN for some
  platforms.

* Catch additional case in `find_rtools()`: previously installed, but directory
  empty/deleted (Fixes #241)

# devtools 1.0

## Improvements to package loading

* Rcpp attributes are now automatically compiled during build.

* Packages listed in depends are `require()`d (Fixes #161, #178, #192)

* `load_all` inserts a special version of `system.file` into the package's
  imports environment. This tries to simulate the behavior of
  `base::system.file` but gives modified results because the directory structure
  of installed packages and uninstalled source packages is different.
  (Fixes #179). In other words, `system.file` should now just work even if the
  package is loaded with devtools.

* Source files are only recompiled if they've changed since the last run, and
  the recompile will be clean (`--preclean`) if any exported header files have
  changed. (Closes #224)

* The compilation process now performs a mock install instead of using
  `R CMD SHLIB`. This means that `Makevars` and makefiles will now be respected
  and generally there should be fewer mismatches between `load_all` and
  the regular install and reload process.

* S4 classes are correctly loaded and unloaded.

## Windows

* Rtools detection on windows has been substantially overhauled and should both
  be more reliable, and when it fails give more information about what is wrong
  with your install.

* If you don't have rtools installed, devtools now automatically sets the TAR
  environment variable to internal so you can still build packages.

## Minor features

* `check_cran` now downloads packages from cran.rstudio.com.

* `check()` now makes the CRAN version check optional, and off by default. The
  `release()` function still checks the version number against CRAN.

* In `check()`, it is optional to require suggested packages, using the
  `force_suggests` option.

* When `check()` is called, the new default behavior is to not delete existing
  .Rd files from man/. This behavior can be set with the "devtools.cleandoc"
  option.

* `install_bitbucket()` now always uses lowercase repo names. (Thanks to mnel)

* New function `with_lib()`, which runs an expression code with a library path
  prepended to the existing libpaths. It differs slightly from
  `with_libpaths()`, which replaces the existing libpaths.

* New function `install_git()` installs a package directly from a git
  repository. (Thanks to David Coallier)

* If `pdflatex` isn't available, don't try to build vignettes with `install()`
  or `check()`. (Fixes #173)

* `install_github()` now downloads from a new URL, to reflect changes on how
  files are hosted on GitHub.

* `build()` now has a `vignettes` option to turn off rebuilding vignettes.

* `install(quick=TRUE)` now builds the package without rebuilding vignettes.
  (Fixes #167)

* All R commands called from `devtools` now have the environment variable
  `NOT_CRAN` set, so that you can perform tasks when you know your code
  is definitely not running on CRAN. (Closes #227)

* Most devtools functions can a quiet argument that suppresses output. This is
  particularly useful for testing.

## Bug fixes

* Fixed path issue when looking for Rtools on windows when registry entry is not present. (Fixes #201)

* Reloading a package that requires a forced-unload of the namespace now works.

* When reloading a package that another loaded package depends on, if there
  was an error loading the code, devtools would print out something about an
  error in `unloadNamespace`, which was confusing. It now gives more useful
  errors.

* An intermittent error in `clear_topic_index` related to using `rm()` has
  been fixed. (Thanks to Gregory Jefferis)

* `revdep()` now lists "Suggests" packages, in addition to "Depends" and
  "Imports".

* `revdep_check()` now correctly passes the `recursive` argument to `revdep()`.

* The collection of check results at the end of `check_cran()` previously did
  not remove existing results, but now it does.

* When a package is loaded with `load_all()`, it now passes the name of the
  package to the `.onLoad()` function. (Thanks to Andrew Redd)

# devtools 0.8.0

## New features

* `create` function makes it easier to create a package skeleton using
  devtools standards.

* `install_github()` can now install from a pull request -- it installs
  the branch referenced in the pull request.

* `install_github` now accepts `auth_user` and `password` arguments if you
  want to install a package in a private github repo. You only need to specify
  `auth_user` if it's not your package (i.e. it's not your `username`)
  (Fixes #116)

* new `dev_help` function replaces `show_rd` and makes it easy to get help on
  any topic in a development package (i.e. a package loaded with `load_all`)
  (Fixes #110)

* `dev_example` runs the examples for one in-development package. (Fixes #108)

* `build_vignettes` now looks in modern location for vignettes (`vignettes/`)
   and warn if vignettes found in old location (`inst/doc`).  Building now
   occurs in a temporary directory (to avoid polluting the package with
   build artefacts) and only final pdf files are copied over.

* new `clean_vignettes` function to remove pdfs in `inst/doc` that were built
  from vignettes in `vignettes/`

* `load_all` does a much much better job at simulating package loading (see
  LOADING section). It also compiles and loads C/C++/Fortran code.

* `unload()` is now an exported function, which unloads a package, trying
  harder than just `detach`. It now also unloads DLLs. (Winston Chang.
  Fixes #119)

* `run_examples` now has parameters `show`, `test`, `run` to control which of
  `\dontrun{}`, `\dontshow{}`, `\donttest{}` and `\testonly{}` are commented
  out. The `strict` parameter has been removed since it is no longer necessary
  because `load_all` can respect namespaces. (Fixes #118)

* `build()`, `check()`, `install()` etc now run R in `--vanilla` mode which
  prevents it from reading any of your site or personal configuration files.
  This should prevent inconsistencies between the environment in which the
  package is run between your computer and other computers (e.g. the CRAN
  server) (Fixes #145)

* All system R command now print the full command used to make it easier to
  understand what's going on.

## Package paths

* `as.package` no longer uses `~/.Rpackages`.

* `as.package` provides more informative error messages when path does not
  exist, isn't a directory, or doesn't contain a `DESCRIPTION` file.

* New function `inst()` takes the name of a package and returns the installed
  path of that package. (Winston Chang. Fixes #130). This makes it possible to
  use `devtools` functions (e.g. `unload`) with regular installed packages,
  not just in-development source packages.

* New function `devtest()` returns paths to an internal testing packages
  in devtools.

## Loading

* Development packages are now loaded into a namespace environment,
  <namespace:xxxx>, and then the objects namespace are copied to the
  package environment, <package:xxxx>. This more accurately simulates
  how packages are normally loaded. However, all of the objects (not
  just the exported ones) are still copied to the package environment.
  (Winston Chang. Fixes #3, #60, and #125)

* Packages listed in Imports and Depends are now loaded into an imports
  environment, with name attribute "imports:xxxx", which is the parent
  of the namespace environment. The imports environment is in turn a
  child of the <namespace:base> environment, which is a child of the
  global environment. This more accurately simulates how packages are
  normally loaded.  These packages previously were loaded and attached.
  (Winston Chang. Fixes #85)

* The NAMESPACE file is now used for loading imports, instead of the
  DESCRIPTION file. Previously, `load_all` loaded all objects from the
  packages listed in DESCRIPTION. Now it loads packages (and, when
  when 'importfrom' is used, specific objects from packages) listed in
  NAMESPACE. This more closely simulates normal package loading. It
  still checks version numbers of packages listed in DESCRIPTION.
  (Winston Chang)

* `load_all` can now be used to properly reload devtools. It does this
  by creating a copy of the devtools namespace environment, and calling
  `load_all` from that environment. (Winston Chang)

* The `.onLoad` and `.onAttach` functions for a development package are
  now both called when loading a package for the first time, or with
  `reset=TRUE`, and the order more correctly simulates normal package
  loading (create the namespace, call `.onLoad`, copy objects to the
  package environment, and then call `.onAttach`). (Winston Chang)

* `load_all` will now throw a warning if a dependency package does not
  satisfy the version requirement listed in DESCRIPTION. (Winston Chang.
  Fixes #109)

* The package environment now has a 'path' attribute, similar to a
  package loaded the normal way. (Winston Chang)

* `load_all` now has an option `export_all`. When set to TRUE, only the
  objects listed as exports in NAMESPACE are exported. (Winston Chang)

* `load_all` now compiles C files in the /src directory. (Winston Chang)

* New functions `compile_dll()` and `clean_dll()`, which compile C/C++/
  Fortan source code, and clean up the compiled objects, respectively.
  (Winston Chang. Fixes #131)

## Bug fixes

* `load_code` now properly skips missing files. (Winston Chang)

* Add `--no-resave-data` to default build command.

* The subject line of the email created by `release` is now "CRAN submission
  [package] [version]", per CRAN repository policy.

* `install_bitbucket` properly installs zip files of projects stored
  in Mercurial repositories. (Winston Chang. Fixes #148)

* `build` now builds vignettes because `install` does not. (Fixes #155)

## Introspection

* New function `loaded_packages()`, which returns the names of packages
  that are loaded and attached.

* Packages loaded with `load_all` now store devtools metadata in their
  namespace environment, in a variable called `.__DEVTOOLS__`. This can
  be accessed with the `dev_meta` function. (Winston Chang. Fixes #128)

* `dev_mode` now stores the path it uses in option `dev_path`. That makes it
  easy for other applications to detect when it is on and to act accordingly.

* New function `parse_ns_file()`, which parses a NAMESPACE file for a
  package.

* New function `parenvs()`, which parents the parent environments
  of an object. (Winston Chang)

# devtools 0.7.1

* bump dependency to R 2.15

* `load_code` now also looks for files ending in `.q` - this is not
  recommended, but is needed for some older packages

# devtools 0.7

## Installation

* `install_bitbucket` installs R packages on bitbucket.

* `install` now uses `--with-keep.source` to make debugging a little easier.

* All remote install functions give better error messages in the case of http
  errors (Fixes #82).

* `install` has new quick option to make package installation faster, by
  sacrificing documentation, demos and multi-architecture binaries.
  (Fixes #77)

* `install_url`, `install_github` and `install_gitorious` gain a subdir
  argument which makes it possible to install packages that are contained
  within a sub-directory of a repository or compressed file. (Fixes #64)

## Checking

* `with_debug` function temporarily sets env vars so that compilation is
  performed with the appropriate debugging flags set. Contributed by Andrew
  Redd.

* `revdep`, `revdep_maintainers` and `revdep_check` for calculating reverse
  dependencies, finding their maintainers and running `R CMD check`.
  (Fixes #78)

* `check_cran` has received a massive overhaul: it now checks multiple
  packages, installs dependencies (in user specified library), and parse check
  output to extract errors and warnings

* `check` uses new `--as-cran` option to make checking as close to CRAN as
  possible (fixes #68)

## Other new features

* devtools now uses options `devtools.path` to set the default path to use
  with devmode, and `github.user` to set the default user when installing
  packages from github.

* if no package supplied, and no package has been worked with previously, all
  functions now will try the working directory. (Fixes #87)

* on windows, devtools now looks in the registry to find where Rtools is
  installed, and does a better a job of locating gcc. (Contributed by Andrew
  Redd)

* `show_rd` passes `...` on to `Rd2txt` - this is useful if you're checking
  how build time `\Sexpr`s are generated.

* A suite of `with` functions that allow you to temporarily alter the
  environment in which code is run: `in_dir`, `with_collate`, `with_locale`,
  `with_options`, `with_path`, ... (Fixes #89)

* `release` ask more questions and randomises correct answers so you really
  need to read them (Fixes #79)

* `source_gist` now accepts default url such as "https://gist.github.com/nnn"

* New system path manipulation functions, `get_path`, `set_path`, `add_path`
  and `on_path`, contributed by Andrew Redd.

* If you're on windows, `devtools` now suppresses the unimportant warning from
  CYGWIN about the dos style file paths

## Bug fixes

* `decompress` now uses target directory as defined in the function call
  when expanding a compressed file. (Fixes #84)

* `document` is always run in a C locale so that `NAMESPACE` sort order is
  consistent across platforms.

* `install` now quotes `libpath` and build path so paths with embedded spaces
  work (Fixes #73 and #76)

* `load_data` now also loads `.RData` files (Fixes #81)

* `install` now has `args` argument to pass additional command line arguments
  on to `R CMD install` (replaces `...` which didn't actually do anything).
  (Fixes #69)

* `load_code` does a better job of reconciling files in DESCRIPTION collate
  with files that actually exist in the R directory. (Fixes #14)

# devtools 0.6

## New features

* `test` function takes `filter` argument which allows you to restrict which
  tests are to be run

* `check` runs with example timings, as is done on CRAN. Run with new param
  `cleanup = F` to access the timings.

* `missing_s3` function to help figure out if you've forgotten to export any
  s3 methods

* `check_cran` downloads and checks a CRAN package - this is useful to run as
  part of the testing process of your package if you want to check the
  dependencies of your package

* `strict` mode for `run_examples` which runs each example in a clean
  environment. This is much slower than the default (running in the current
  environment), but ensures that each example works standalone.

* `dev_mode` now updates prompt to indicate that it's active (Thanks to Kohske
  Takahashi)

* new `source_url` function for sourcing script on a remote server via
  protocols other than http (e.g. https or ftp). (Thanks to Kohske Takahashi)

* new `source_gist` function to source R code stored in a github gist. (Thanks
  to Kohske Takahashi)

* `load_all` now also loads all package dependencies (including suggestions) -
  this works around some bugs in the way that devtools attaches the
  development environment into the search path in a way that fails to recreate
  what happens normally during package loading.

## Installation

* remote installation will ensure the configure file is executable.

* all external package installation functions are vectorised so you can
  install multiple packages at time

* new `install_gitorious` function install packages in gitorious repos.

* new `install_url` function for installing package from an arbitrary url

* include `install_version` function from Jeremy Stephens for installing a
  specific version of a CRAN package from the archive.

## Better windows behaviour

* better check for OS type (thanks to Brian Ripley)

* better default paths for 64-bit R on windows (Fixes #35)

* check to see if Rtools is already available before trying to mess with the
  paths. (Fixes #55)

## Bug fixes

* if an error occurs when calling loading R files, the cache will be
  automatically cleared so that all files are loaded again next time you try
  (Fixes #55)

* functions that run R now do so with `R_LIBS` set to the current
  `.libPaths()` - this will ensure that checking uses the development library
  if you are in development mode. `R_ENVIRON_USER` is set to an empty file to
  avoid your existing settings overriding this.

* `load_data` (called by `load_all`) will also load data defined in R files in
  the data directory. (Fixes #45)

* `dev_mode` performs some basic tests to make sure you're not setting your
  development library to a directory that's not already an R library.
  (Fixes #25)

# devtools 0.5.1

* Fix error in that was causing R commands to fail on windows.

# devtools 0.5

## New functions

* new `show_rd` function that will show the development version of a help
  file.

## Improvements and bug fixes

* external R commands always run in locale `C`, because that's what the CRAN
  severs do.

* `clean_source` sources an R script into a fresh R environment, ensuring that
  it can run independently of your current working environment. Optionally
  (`vanilla = T`), it will source in a vanilla R environment which ignores all
  local environment settings.

* On windows, `devtools` will also add the path to `mingw` on startup. (Thanks
  to pointer from Dave Lovell)

# devtools 0.4

## New functions

* new `wd` function to change the working directory to a package subdirectory.

* `check_doc` now checks package documentation as a whole, in the same way
  that `R CMD check` does, rather than low-level syntax checking, which is
  done by `roxygen2. DESCRIPTION checking has been moved into `load_all`.
  `check_rd` has been removed.

* `build` is now exported, and defaults to building in the package's parent
  directory. It also gains a new `binary` parameter controls whether a binary
  or a source version (with no vignettes or manuals) is built. Confusingly,
  binary packages are built with `R CMD INSTALL`.

* `build_win` sends your package to the R windows builder, allowing you to
  make a binary version of your package for windows users if you're using
  linux or a max (if you're using windows already, use `build(binary = T)`)

## Improvements and bug fixes

* if using `.Rpackages` config file, default function is used last, not first.

* on Windows, `devtools` now checks for the presence of `Rtools` on startup,
  and will automatically add it to the path if needed.

* `document` uses `roxygen2` instead of `roxygen`. It now loads package
  dependency so that they're available when roxygen executes the package
  source code.

* `document` has new parameter `clean` which clears all roxygen caches and
  removes all existing man files. `check` now runs `document` in this mode.

* `dev_mode` will create directories recursively, and complain if it can't
  create them.  It should also work better on windows.

* `install_github` now allows you to specify which branch to download, and
  automatically reloads package if needed.

* `reload` now will only reload if the package is already loaded.

* `release` gains `check` parameter that allows you to skip package check (if
  you've just done it.)

* `test` automatically reloads code so you never run tests on old code

# devtools 0.3

* new `bash()` function that starts bash shell in package directory. Useful if
  you want to use git etc.

* removed inelegant `update_src()` since now superseded by `bash()`

* fix bug in ftp upload that was adding extraneous space

* `build` function builds package in specified directory. `install`, `check`
  and `release` now all use this function.

* `build`, `install`, `check` and `release` better about cleaning up after
  themselves - always try to both work in session temporary directory and
  delete any files/directories that they create

# devtools 0.2

* `install_github` now uses `RCurl` instead of external `wget` to retrieve
  package. This should make it more robust wrt external dependencies.

* `load_all` will skip missing files with a warning (thanks to suggestion from Jeff Laake)

* `check` automatically deletes `.Rcheck` directory on successful completion

* Quote the path to R so it works even if there are spaces in the path.

# devtools 0.1

* Check for presence of `DESCRIPTION` when loading packages to avoid false
  positives

* `install` now works correctly with `devel_mode` to install packages in your
  development library

* `release` prints news so you can more easily check it

* All `R CMD xxx` functions now use the current R, not the first R found on
  the system path.<|MERGE_RESOLUTION|>--- conflicted
+++ resolved
@@ -1,11 +1,9 @@
 # devtools 1.9.1.9000
 
-<<<<<<< HEAD
 * The template for `use_cran_comments()` has been improved (#1038).
-=======
+
 * `use_data()` now warns when trying to save the same object twice,
   and stops if there is no object to save (#948, @krlmlr).
->>>>>>> 49eb2732
 
 * New strategy for detecting RTools on windows: devtools now only looks
   for Rtools if you need to `load_all()` or `build()` a package with
