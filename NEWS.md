# devtools 1.X

<<<<<<< HEAD
* `load_code()` now executes the package's code with the package's root as
  working directory, just like `R CMD build` et al. (#640, @krlmlr).

* `missing_s3()` works once again (#672)
=======
## Improve reverse dependency checking
>>>>>>> b4c05b2d

Devtools now supports a new and improved style of revdep checking with `use_revdep()`. This creates a new directory called `revdep` which contains a `check.R` template. Run this template to check all reverse dependencies, and save summarised results to `check/summary.md`. You can then check this file into git, making it much easier to track how reverse dependency results change between versions. The documentation for `revdep_check()` is much improved, and should be more useful (#635)

I recommend specify a standard library to use when checking with `options("devtools.revdep.libpath")`. This needs to be distinct from your usual library to keep revdep checking isolated from development packages you might have installed.

I've also tweaked the output of `revdep_maintainers()` so it's easier to copy and paste into an email (#634).

## New helpers

* `check_coverage()` checks the test coverage of a package using covr. 
  (@jimhester, #695)

* `lint()` runs `lintr::lint_package()` to check style consistency and errors
  in a package. (@jimhester, #694)

* `use_appveyor()` sets up a package for testing with AppVeyor (@krlmlr, #549).

* `use_cran_comments()` creates a `cran-comments.md` template for you
  to help with CRAN submissions (#661)

* `use_git_hook()` allows you to easily add a git hook to a package.

* `use_readme_rmd()` makes it easier to generate a `README.md` from 
  `README.Rmd`.

## Minor improvements

* Deprecated `doc_clean` argument to `check()` has been removed.

* Initial package version in `create()` is now `0.0.0.9000` (#632).
 `create()` and `create_description()` checks that the package name is 
  valid  (#610).

* `load_all()` runs `roxygen2::update_collate()` before loading code. This
  ensures that files are sourced in the way you expect, as defined by 
  roxygen `@include` tags. If you don't have any `@include` tags, the
  collate will be not be touched (#623).

* `session_info()` gains `include_base` argument to also display loaded/attached
  base packages (#646).

* `release()` no longer asks if you've read the CRAN policies since the 
  CRAN submission process now asks the same question (#692). 
  `release(check = TRUE)` now runs some additional custom checks. These include:
    
    * Checking that you don't depend on a development version of a package.
    
    * Checking that the version number has exactly three components (#633).
    
    `release()` now builds packages without the `--no-manual` switch, both for
    checking and for actually building the release package (#603, @krlmlr). 
    `build()` gains an additional argument `manual`, defaulting to `FALSE`, 
    and `check()` gains `...` unmodified to `build()`.
  
* `use_travis()` now sets an environment variable so that any WARNING will
  also cause the build to fail (#570).

* `with_debug()` and `compiler_flags()` set `CFLAGS` etc instead of 
  `PKG_CFLAGS`. `PKG_*` are for packages to use, the raw values are for users
  to set. (According to http://cran.rstudio.com/doc/manuals/r-devel/R-exts.html#Using-Makevars)

* New `setup()` works like `create()` but assumes an existing, not necessarily 
  empty, directory (#627, @krlmlr).

## Bug fixes

* When installing a pull request, `install_github()` now uses the repository
  associated with the pull request's branch (and not the repository of the user
  who created the pull request) (#658, @krlmlr).

* `missing_s3()` works once again (#672)

* Fixed scoping issues with `unzip()`.

# devtools 1.6.1

* Don't set non-portable compiler flags on Solaris.

* The file `template.Rproj` is now correctly installed and the function
  `use_rstudio` works as it should. (#595, @hmalmedal)

* The function `use_rcpp` will now create the file `src/.gitignore` with the
  correct wildcards. (@hmalmedal)

* The functions `test`, `document`, `load_all`, `build`, `check` and any
  function that applies to some package directory will work from subdirectories
  of a package (like the "R" or "inst/tests" directories). (#616, @robertzk)

# devtools 1.6

## Tool templates and `create()`

* `create()` no longer generates `man/` directory - roxygen2 now does
  this automatically. It also no longer generates an package-level doc
  template. If you want this, use `use_package_doc()`. It also makes a dummy 
  namespace so that you can build & reload without running `document()` first.

* New `use_data()` makes it easy to include data in a package, either 
  in `data/` (for exported datasets) or in `R/sysdata.rda` (for internal
  data). (#542)
  
* New `use_data_raw()` creates `data-raw/` directory for reproducible
  generation of `data/` files (#541).

* New `use_package()` allows you to set dependencies (#559). 

* New `use_package_doc()` sets up an Roxygen template for package-level
  docs.

* New `use_rcpp()` sets up a package to use Rcpp.
  
* `use_travis()` now figures out your github username and repo so it can 
  construct the markdown for the build image. (#546)

* New `use_vignette()` creates a draft vignette using Rmarkdown (#572).

* renamed `add_rstudio_project()` to `use_rstudio()`, `add_travis()` to 
  `use_travis()`, `add_build_ignore()` to `use_build_ignore()`, and 
  `add_test_infrastructure()` to `use_testthat()` (old functions are 
  aliased to new)

## The release process

* You can add arbitrary extra questions to `release()` by defining a function 
  `release_questions()` in your package. Your `release_questions()` should 
  return a character vector of questions to ask (#451). 

* `release()` uses new CRAN submission process, as implemented by 
  `submit_cran()` (#430).

## Package installation

* All `install_*` now use the same code and store much useful metadata.
  Currently only `session_info()` takes advantage of this information,
  but it will allow the development of future tools like generic update
  functions.
  
* Vignettes are no longer installed by default because they potentally require 
  all suggested packages to also be installed. Use `build_vignettes = TRUE` to 
  force building and to install all suggested packages (#573).
  
* `install_bitbucket()` has been bought into alignment with `install_github()`:
  this means you can now specify repos with the compact `username/repo@ref`
  syntax. The `username` is now deprecated. 
    
* `install_git()` has been simplified and many of the arguments have changed 
  names for consistency with metadata for other package installs.

* `install_github()` has been considerably improved:

    * `username` is deprecated - please include the user in the repo name: 
      `rstudio/shiny`, `hadley/devtools` etc. 
      
    * `dependencies = TRUE` is no longer forced (regression in 1.5) 
       (@krlmlr, #462).
      
    * Deprecated parameters `auth_user`, `branch`, `pull` and `password` have 
      all been removed.
  
    * New `host` argument which allows you to install packages from github 
      enterprise (#410, #506). 
    
    * The GitHub API is used to download archive file (@krlmlr, #466) - this
      makes it less likely to break in the future.
  
    * To download a specified pull request, use `ref = github_pull(...)`
      (@krlmlr, #509). To install the latest release, use `"user/repo@*release"` 
      or `ref = github_release()` (@krlmlr, #350).

* `install_gitorious()` has been bought into alignment with `install_github()`:
  this means you can now specify repos with the compact `username/repo@ref`
  syntax. You must now always supply user (project) name and repo.

* `install_svn()` lets you install an R package from a subversion repository
  (assuming you have subversion installed).
  
* `decompress()` and hence `install_url()` now work when the downloaded
  file decompresses without additional top-level directory (#537).

## Other minor improvements and bug fixes

* If you're using Rstudio, and you you're trying to build a binary package
  without the necessary build tools, Rstudio will prompt to download and
  install the right thing. (#488)

* Commands are no longer run with `LC_ALL=C` - this no longer seems 
  necessary (#507).

* `build(binary = TRUE)` creates an even-more-temporary package library
  avoid conflicts (#557).

* `check_dir()` no longer fails on UNC paths (#522).

* `check_devtools()` also checks for dependencies on development versions
  of packages (#534).

* `load_all()` no longer fails on partial loading of a package containing
  S4 or RC classes (#577).

* On windows, `find_rtools()` is now run on package load, not package
  attach.

* `help()`, `?`, and `system.file()` are now made available when a package is
  loaded with `load_all()`, even if the devtools package isn't attached.

* `httr` 0.3 required (@krlmlr, #466).

* `load_all()` no longer gives an error when objects listed as exports are
  missing.
  
* Shim added for `library.dynam.unload()`.

* `loaded_packages()` now returns package name and path it was loaded from. 
  (#486)

* The `parenvs()` function has been removed from devtools, because is now in the
  pryr package.

* `missing_s3()` uses a better heuristic for determining if a function
  is a S3 method (#393).

* New `session_info()` provides useful information about your R session.
  It's a little more focussed than `sessionInfo()` and includes where
  packages where installed from (#526).

* `rstudioapi` package moved from suggests to imports, since it's always 
  needed (it's job is to figure out if rstudio is available, #458)

* Implemented own version `utils::unzip()` that throws error if command
  fails and doesn't print unneeded messages on non-Windows platforms (#540).

* Wrote own version of `write.dcf()` that doesn't butcher whitespace and 
  fieldnames.

## Removed functionality

* The `fresh` argument to `test()` has been removed - this is best done by 
  the editor since it can run the tests in a completely clean environment
  by starting a new R session.

* `compile_dll()` can now build packages located in R's `tempdir()`
  directory (@richfitz, #531).

# devtools 1.5

Four new functions make it easier to add useful infrastructure to packages:

* `add_test_infrastructure()` will create test infrastructure for a new package.
  It is called automatically from `test()` if no test directories are
  found, the session is interactive and you agree.

* `add_rstudio_project()` adds an Rstudio project file to your package.
  `create()` gains an `rstudio` argument which will automatically create
  an Rstudio project in the package directory. It defaults to `TRUE`:
  if you don't use Rstudio, just delete the file.

* `add_travis()` adds a basic travis template to your package. `.travis.yml`
  is automatically added to `.Rbuildignore` to avoid including it in the built
  package.

* `add_build_ignore()` makes it easy to add files to `.Rbuildignore`,
  correctly escaping special characters

Two dependencies were incremented:

* devtools requires at least R version 3.0.2.

* `document()` requires at least roxygen2 version 3.0.0.

## Minor improvements

* `build_win()` now builds R-release and R-devel by default (@krlmlr, #438).
  It also gains parameter `args`, which is passed on to `build()`
  (@krlmlr, #421).

* `check_doc()` now runs `document()` automatically.

* `install()` gains `thread` argument which allows you to install multiple
  packages in parallel (@mllg, #401). `threads` argument to `check_cran()`
  now defaults to `getOption("Ncpus")`

* `install_deps(deps = T)` no longer installs all dependencies of
  dependencies (#369).

* `install_github()` now prefers personal access tokens supplied to
  `auth_token` rather than passwords (#418, @jeroenooms).

* `install_github()` now defaults to `dependencies = TRUE` so you definitely
  get all the packages you need to build from source.

* devtools supplies its own version of `system.file()` so that when the function
  is called from the R console, it will have special behavior for packages
  loaded with devtools.

* devtools supplies its own version of `help` and `?`, which will search
  devtools-loaded packages as well as normally-loaded packages.

## Bug fixes

* `check_devtools()` no longer called by `check()` because the relevant
  functionality is now included in `R CMD CHECK` and it was causing
  false positives (#446).

* `install_deps(TRUE)` now includes packages listed in `VignetteBuilder` (#396)

* `build()` no longer checks for `pdflatex` when building vignettes, as
  many modern vignettes don't need it (#398). It also uses
  `--no-build-vignettes` for >3.0.0 compatibility (#391).

* `release()` does a better job of opening your email client if you're inside
  of Rstudio (#433).

* `check()` now correctly reports the location of the `R CMD
  check` output when called with a custom `check_dir`. (Thanks to @brentonk)

* `check_cran()` records check times for each package tested.

* Improved default `DESCRIPTION` file created by `create_description()`.
  (Thanks to @ncarchedi, #428)

* Fixed bug in `install_github()` that prevented installing a pull request by
  supplying `repo = "username/repo#pull"`. (#388)

* explicitly specify user agent when querying user name and ref for pull request
  in `install_github`. (Thanks to Kirill Müller, #405)

* `install_github()` now removes blank lines found in a package `DESCRIPTION`
  file, protecting users from the vague `error: contains a blank line` error.
  (#394)

* `with_options()` now works, instead of throwing an error (Thanks to
  @krlmlr, #434)

# devtools 1.4.1

* Fixed bug in `wd()` when `path` was ommitted. (#374)

* Fixed bug in `dev_help()` that prevented it from working when not using
  Rstudio.

* `source_gist()` respects new github policy by sending user agent
  (hadley/devtools)

* `install_github()` now takes repo names of the form
  `[username/]repo[/subdir][@ref|#pull]` -
  this is now the recommended form to specify username, subdir, ref and/or
  pull for install_github. (Thanks to Kirill Müller, #376)

# devtools 1.4

## Installation improvements

* `install()` now respects the global option `keep.source.pkgs`.

* `install()` gains a `build_vignettes` which defaults to TRUE, and ensures
  that vignettes are built even when doing a local install. It does this
  by forcing `local = FALSE` if the package has vignettes, so `R CMD build`
  can follow the usual process. (#344)

* `install_github()` now takes repo names of the form `username/repo` -
  this is now the recommended form for install_github if your username is
  not hadley ;)

* `install_github()` now adds details on the source of the installed package
  (e.g. repository, SHA1, etc.) to the package DESCRIPTION file. (Thanks to JJ
  Allaire)

* Adjusted `install_version()` to new meta data structure on CRAN.
  (Thanks to Kornelius Rohmeyer)

* Fixed bug so that `install_version()` works with version numbers that
  contain hyphens. (Thanks to Kornelius Rohmeyer)

* `install_deps()` is now exported, making it easier to install the dependencies
  of a package.

## Other minor improvements

* `build(binary = TRUE)` now no longer installs the package as a side-effect.
  (#335)

* `build_github_devtools()` is a new function which makes it easy for Windows
  users to upgrade to the development version of devtools.

* `create_description()` does a better job of combining defaults and user
  specified options. (#332)

* `install()` also installs the dependencies that do not have the required
  versions; besides, the argument `dependencies` now works like
  `install.packages()` (in previous versions, it was essentially
  `c("Depends", "Imports", "LinkingTo")`) (thanks, Yihui Xie, #355)

* `check()` and `check_cran()` gain new `check_dir` argument to control where
  checking takes place (#337)

* `check_devtools()` no longer incorrectly complains about a `vignettes/`
  directory

* Decompression of zip files now respects `getOption("unzip")` (#326)

* `dev_help` will now use the Rstudio help pane, if you're using a recent
  version of Rstudio (#322)

* Release is now a little bit smarter: if it's a new package, it'll ask you
  to read and agree to the CRAN policies; it will only ask about
  dependencies if it has any.

* `source_url()` (and `source_gist()`) accept SHA1 prefixes.

* `source_gist()` uses the github api to reliably locate the raw gist.
  Additionally it now only attempts to source files with `.R` or `.r`
  extensions, and gains a `quiet` argument. (#348)

* Safer installation of source packages, which were previously extracted
  directly into the temp directory; this could be a problem if directory
  names collide. Instead, source packages are now extracted into unique
  subdirectories.


# devtools 1.3

## Changes to best practices

* The documentation for many devtools functions has been considerably expanded,
  aiming to give the novice package developer more hints about what they should
  be doing and why.

* `load_all()` now defaults to `reset = TRUE` so that changes to the NAMESPACE
  etc are incorporated. This makes it slightly slower (but hopefully not
  noticeably so), and generally more accurate, and a better simulation of
  the install + restart + reload cycle.

* `test()` now looks in both `inst/test` and `tests/testthat` for unit tests.
  It is recommended to use `tests/testthat` because it allows users to
  choose whether or not to install test. If you move your tests from
  `inst/tests` to `tests/testthat`, you'll also need to change
  `tests/test-all.R` to run `test_check()` instead of `test_package()`.
  This change requires testthat 0.8 which will be available on CRAN shortly.

* New devtools guarantee: if because of a devtools bug, a CRAN maintainer yells
  at you, I'll send you a hand-written apology note. Just forward me the email
  and your address.

## New features

* New `install_local()` function for installing local package files
 (as zip, tar, tgz, etc.) (Suggested by landroni)

* `parse_deps()`, which parses R's package dependency strings, is now exported.

* All package and user events (e.g. load, unload, attach and detach) are now
  called in the correct place.

## Minor improvements and bug fixes

* `build()` gains `args` parameter allowing you to add additional arbitrary
  arguments, and `check()` gains similar `build_args` parameter.

* `install_git` gains `git_arg` parameter allowing you to add arbitrary
  additional arguments.

* Files are now loaded in a way that preserves srcreferences - this means
  that you will get much better locations on error messages, which should
  considerably aid debugging.

* Fixed bug in `build_vignettes()` which prevented files in `inst/doc` from
  being updated

* `as.package()` no longer uses the full path, which should make for nicer
  error messages.

* More flexibility when installing package dependencies with the
 `dependencies` argument to `install_*()` (thanks to Martin Studer)

* The deprecated `show_rd()` function has now been removed.

* `install_bitbucket()` gains `auth_user` and `password` params so that you can
  install from private repos (thanks to Brian Bolt)

* Better git detection on windows (thanks to Mikhail Titov)

* Fix bug so that `document()` will automatically create `man/` directory

* Default `DESCRIPTION` gains `LazyData: true`

* `create_description()` now checks that the directory is probably a package
  by looking for `R/`, `data/` or `src/` directories

* Rolled back required R version from 3.0 to 2.15.

* Add missing import for `digest()`

* Bump max compatible version of R with RTools 3.0, and add details for
  RTools 3.1

# devtools 1.2

## Better installation

* `install` gains a `local` option for installing the package from the local
  package directory, rather than from a built tar.gz.  This is now used by
  default for all package installations. If you want to guarantee a clean
  build, run `local = FALSE`

* `install` now uses option `devtools.install.args` for default installation
  arguments. This allows you to set any useful defaults (e.g. `--no-multiarch`)
  in your Rprofile.

* `install_git` gains `branch` argument to specify branch or tag (Fixes #255)

## Clean sessions

* `run_examples` and `test` gain a `fresh` argument which forces them to run
  in a fresh R session. This completely insulates the examples/tests from your
  current session but means that interactive code (like `browser()`) won't work.(Fixes #258)

* New functions `eval_clean` and `evalq_clean` make it easy to evaluate code
  in a clean R session.

* `clean_source` loses the `vanilla` argument (which did not work) and gains
  a `quiet` argument

## New features

* `source_url` and `source_gist` now allow you to specify a sha, so you can
  make sure that files you source from the internet don't change without you
  knowing about it. (Fixes #259)

* `build_vignettes` builds using `buildVignette()` and movies/copies outputs
  using the same algorithm as `R CMD build`. This means that
  `build_vignettes()` now exactly mimics R's regular behaviour, including
  building non-Sweave vignettes (#277), building in the correct directory
  (#231), using make files (if present), and copying over extra files.

* devtools now sets best practice compiler flags: from `check()`,
  `-Wall -pedantic` and from `load_all()`, `-Wall -pedantic -g -O0 -UNDEBUG`.
  These are prefixed to existing environment variables so that you can override
  them if desired. (Fixes #257)

* If there's no `DESCRIPTION` file present, `load_all()` will automatically
  create one using `create_description()`.  You can set options in your
  `.Rprofile` to control what it contains: see `package?devtools` for more
  details.

## Minor improvements

* `check()` now also sets environment variable
  `_R_CHECK_CODE_DATA_INTO_GLOBALENV_` to TRUE (to match current `--as-cran`
  behaviour) (Fixes #256)

* Improved default email sent by `release()`, eliminating `create.post()`
  boilerplate

* `revdep` includes LinkingTo by default.

* Fixed regular expression problem that caused RTools `3.0.*` to fail to be
  found on Windows.

* `load_data()` got an overhaul and now respects `LazyData` and correctly
  exports datasets by default (Fixes #242)

* `with_envvar` gains the option to either replace, prefix or suffix existing
  environmental variables. The default is to replace, which was the previous
  behaviour.

* `check_cran` includes `sessionInfo()` in the summary output (Fixes #273)

* `create()` gains a `check` argument which defaults to FALSE.

* `with_env` will be deprecated in 1.2 and removed in 1.3

* When `load_all()` calls `.onAttach()` and `.onLoad()`, it now passes the
  lib path to those functions.

# devtools 1.1

* `source_gist()` has been updated to accept new gist URLs with username.
  (Fixes #247)

* `test()` and `document()` now set environment variables, including NOT_CRAN.

* Test packages have been renamed to avoid conflicts with existing packages on
  CRAN. This bug prevented devtools 1.0 from passing check on CRAN for some
  platforms.

* Catch additional case in `find_rtools()`: previously installed, but directory
  empty/deleted (Fixes #241)

# devtools 1.0

## Improvements to package loading

* Rcpp attributes are now automatically compiled during build.

* Packages listed in depends are `require()`d (Fixes #161, #178, #192)

* `load_all` inserts a special version of `system.file` into the package's
  imports environment. This tries to simulate the behavior of
  `base::system.file` but gives modified results because the directory structure
  of installed packages and uninstalled source packages is different.
  (Fixes #179). In other words, `system.file` should now just work even if the
  package is loaded with devtools.

* Source files are only recompiled if they've changed since the last run, and
  the recompile will be clean (`--preclean`) if any exported header files have
  changed. (Closes #224)

* The compilation process now performs a mock install instead of using
  `R CMD SHLIB`. This means that `Makevars` and makefiles will now be respected
  and generally there should be fewer mismatches between `load_all` and
  the regular install and reload process.

* S4 classes are correctly loaded and unloaded.

## Windows

* Rtools detection on windows has been substantially overhauled and should both
  be more reliable, and when it fails give more information about what is wrong
  with your install.

* If you don't have rtools installed, devtools now automatically sets the TAR
  environment variable to internal so you can still build packages.

## Minor features

* `check_cran` now downloads packages from cran.rstudio.com.

* `check()` now makes the CRAN version check optional, and off by default. The
  `release()` function still checks the version number against CRAN.

* In `check()`, it is optional to require suggested packages, using the
  `force_suggests` option.

* When `check()` is called, the new default behavior is to not delete existing
  .Rd files from man/. This behavior can be set with the "devtools.cleandoc"
  option.

* `install_bitbucket()` now always uses lowercase repo names. (Thanks to mnel)

* New function `with_lib()`, which runs an expression code with a library path
  prepended to the existing libpaths. It differs slightly from
  `with_libpaths()`, which replaces the existing libpaths.

* New function `install_git()` installs a package directly from a git
  repository. (Thanks to David Coallier)

* If `pdflatex` isn't available, don't try to build vignettes with `install()`
  or `check()`. (Fixes #173)

* `install_github()` now downloads from a new URL, to reflect changes on how
  files are hosted on GitHub.

* `build()` now has a `vignettes` option to turn off rebuilding vignettes.

* `install(quick=TRUE)` now builds the package without rebuilding vignettes.
  (Fixes #167)

* All R commands called from `devtools` now have the environment variable
  `NOT_CRAN` set, so that you can perform tasks when you know your code
  is definitely not running on CRAN. (Closes #227)

* Most devtools functions can a quiet argument that suppresses output. This is
  particularly useful for testing.

## Bug fixes

* Fixed path issue when looking for Rtools on windows when registry entry is not present. (Fixes #201)

* Reloading a package that requires a forced-unload of the namespace now works.

* When reloading a package that another loaded package depends on, if there
  was an error loading the code, devtools would print out something about an
  error in `unloadNamespace`, which was confusing. It now gives more useful
  errors.

* An intermittent error in `clear_topic_index` related to using `rm()` has
  been fixed. (Thanks to Gregory Jefferis)

* `revdep()` now lists "Suggests" packages, in addition to "Depends" and
  "Imports".

* `revdep_check()` now correctly passes the `recursive` argument to `revdep()`.

* The collection of check results at the end of `check_cran()` previously did
  not remove existing results, but now it does.

* When a package is loaded with `load_all()`, it now passes the name of the
  package to the `.onLoad()` function. (Thanks to Andrew Redd)

# devtools 0.8.0

## New features

* `create` function makes it easier to create a package skeleton using
  devtools standards.

* `install_github()` can now install from a pull request -- it installs
  the branch referenced in the pull request.

* `install_github` now accepts `auth_user` and `password` arguments if you
  want to install a package in a private github repo. You only need to specify
  `auth_user` if it's not your package (i.e. it's not your `username`)
  (Fixes #116)

* new `dev_help` function replaces `show_rd` and makes it easy to get help on
  any topic in a development package (i.e. a package loaded with `load_all`)
  (Fixes #110)

* `dev_example` runs the examples for one in-development package. (Fixes #108)

* `build_vignettes` now looks in modern location for vignettes (`vignettes/`)
   and warn if vignettes found in old location (`inst/doc`).  Building now
   occurs in a temporary directory (to avoid polluting the package with
   build artefacts) and only final pdf files are copied over.

* new `clean_vignettes` function to remove pdfs in `inst/doc` that were built
  from vignettes in `vignettes/`

* `load_all` does a much much better job at simulating package loading (see
  LOADING section). It also compiles and loads C/C++/Fortran code.

* `unload()` is now an exported function, which unloads a package, trying
  harder than just `detach`. It now also unloads DLLs. (Winston Chang.
  Fixes #119)

* `run_examples` now has parameters `show`, `test`, `run` to control which of
  `\dontrun{}`, `\dontshow{}`, `\donttest{}` and `\testonly{}` are commented
  out. The `strict` parameter has been removed since it is no longer necessary
  because `load_all` can respect namespaces. (Fixes #118)

* `build()`, `check()`, `install()` etc now run R in `--vanilla` mode which
  prevents it from reading any of your site or personal configuration files.
  This should prevent inconsistencies between the environment in which the
  package is run between your computer and other computers (e.g. the CRAN
  server) (Fixes #145)

* All system R command now print the full command used to make it easier to
  understand what's going on.

## Package paths

* `as.package` no longer uses `~/.Rpackages`.

* `as.package` provides more informative error messages when path does not
  exist, isn't a directory, or doesn't contain a `DESCRIPTION` file.

* New function `inst()` takes the name of a package and returns the installed
  path of that package. (Winston Chang. Fixes #130). This makes it possible to
  use `devtools` functions (e.g. `unload`) with regular installed packages,
  not just in-development source packages.

* New function `devtest()` returns paths to an internal testing packages
  in devtools.

## Loading

* Development packages are now loaded into a namespace environment,
  <namespace:xxxx>, and then the objects namespace are copied to the
  package environment, <package:xxxx>. This more accurately simulates
  how packages are normally loaded. However, all of the objects (not
  just the exported ones) are still copied to the package environment.
  (Winston Chang. Fixes #3, #60, and #125)

* Packages listed in Imports and Depends are now loaded into an imports
  environment, with name attribute "imports:xxxx", which is the parent
  of the namespace environment. The imports environment is in turn a
  child of the <namespace:base> environment, which is a child of the
  global environment. This more accurately simulates how packages are
  normally loaded.  These packages previously were loaded and attached.
  (Winston Chang. Fixes #85)

* The NAMESPACE file is now used for loading imports, instead of the
  DESCRIPTION file. Previously, `load_all` loaded all objects from the
  packages listed in DESCRIPTION. Now it loads packages (and, when
  when 'importfrom' is used, specific objects from packages) listed in
  NAMESPACE. This more closely simulates normal package loading. It
  still checks version numbers of packages listed in DESCRIPTION.
  (Winston Chang)

* `load_all` can now be used to properly reload devtools. It does this
  by creating a copy of the devtools namespace environment, and calling
  `load_all` from that environment. (Winston Chang)

* The `.onLoad` and `.onAttach` functions for a development package are
  now both called when loading a package for the first time, or with
  `reset=TRUE`, and the order more correctly simulates normal package
  loading (create the namespace, call `.onLoad`, copy objects to the
  package environment, and then call `.onAttach`). (Winston Chang)

* `load_all` will now throw a warning if a dependency package does not
  satisfy the version requirement listed in DESCRIPTION. (Winston Chang.
  Fixes #109)

* The package environment now has a 'path' attribute, similar to a
  package loaded the normal way. (Winston Chang)

* `load_all` now has an option `export_all`. When set to TRUE, only the
  objects listed as exports in NAMESPACE are exported. (Winston Chang)

* `load_all` now compiles C files in the /src directory. (Winston Chang)

* New functions `compile_dll()` and `clean_dll()`, which compile C/C++/
  Fortan source code, and clean up the compiled objects, respectively.
  (Winston Chang. Fixes #131)

## Bug fixes

* `load_code` now properly skips missing files. (Winston Chang)

* Add `--no-resave-data` to default build command.

* The subject line of the email created by `release` is now "CRAN submission
  [package] [version]", per CRAN repository policy.

* `install_bitbucket` properly installs zip files of projects stored
  in Mercurial repositories. (Winston Chang. Fixes #148)

* `build` now builds vignettes because `install` does not. (Fixes #155)

## Introspection

* New function `loaded_packages()`, which returns the names of packages
  that are loaded and attached.

* Packages loaded with `load_all` now store devtools metadata in their
  namespace environment, in a variable called `.__DEVTOOLS__`. This can
  be accessed with the `dev_meta` function. (Winston Chang. Fixes #128)

* `dev_mode` now stores the path it uses in option `dev_path`. That makes it
  easy for other applications to detect when it is on and to act accordingly.

* New function `parse_ns_file()`, which parses a NAMESPACE file for a
  package.

* New function `parenvs()`, which parents the parent environments
  of an object. (Winston Chang)

# devtools 0.7.1

* bump dependency to R 2.15

* `load_code` now also looks for files ending in `.q` - this is not
  recommended, but is needed for some older packages

# devtools 0.7

## Installation

* `install_bitbucket` installs R packages on bitbucket.

* `install` now uses `--with-keep.source` to make debugging a little easier.

* All remote install functions give better error messages in the case of http
  errors (Fixes #82).

* `install` has new quick option to make package installation faster, by
  sacrificing documentation, demos and multi-architecture binaries.
  (Fixes #77)

* `install_url`, `install_github` and `install_gitorious` gain a subdir
  argument which makes it possible to install packages that are contained
  within a sub-directory of a repository or compressed file. (Fixes #64)

## Checking

* `with_debug` function temporarily sets env vars so that compilation is
  performed with the appropriate debugging flags set. Contributed by Andrew
  Redd.

* `revdep`, `revdep_maintainers` and `revdep_check` for calculating reverse
  dependencies, finding their maintainers and running `R CMD check`.
  (Fixes #78)

* `check_cran` has received a massive overhaul: it now checks multiple
  packages, installs dependencies (in user specified library), and parse check
  output to extract errors and warnings

* `check` uses new `--as-cran` option to make checking as close to CRAN as
  possible (fixes #68)

## Other new features

* devtools now uses options `devtools.path` to set the default path to use
  with devmode, and `github.user` to set the default user when installing
  packages from github.

* if no package supplied, and no package has been worked with previously, all
  functions now will try the working directory. (Fixes #87)

* on windows, devtools now looks in the registry to find where Rtools is
  installed, and does a better a job of locating gcc. (Contributed by Andrew
  Redd)

* `show_rd` passes `...` on to `Rd2txt` - this is useful if you're checking
  how build time `\Sexpr`s are generated.

* A suite of `with` functions that allow you to temporarily alter the
  environment in which code is run: `in_dir`, `with_collate`, `with_locale`,
  `with_options`, `with_path`, ... (Fixes #89)

* `release` ask more questions and randomises correct answers so you really
  need to read them (Fixes #79)

* `source_gist` now accepts default url such as "https://gist.github.com/nnn"

* New system path manipulation functions, `get_path`, `set_path`, `add_path`
  and `on_path`, contributed by Andrew Redd.

* If you're on windows, `devtools` now suppresses the unimportant warning from
  CYGWIN about the dos style file paths

## Bug fixes

* `decompress` now uses target directory as defined in the function call
  when expanding a compressed file. (Fixes #84)

* `document` is always run in a C locale so that `NAMESPACE` sort order is
  consistent across platforms.

* `install` now quotes `libpath` and build path so paths with embedded spaces
  work (Fixes #73 and #76)

* `load_data` now also loads `.RData` files (Fixes #81)

* `install` now has `args` argument to pass additional command line arguments
  on to `R CMD install` (replaces `...` which didn't actually do anything).
  (Fixes #69)

* `load_code` does a better job of reconciling files in DESCRIPTION collate
  with files that actually exist in the R directory. (Fixes #14)

# devtools 0.6

## New features

* `test` function takes `filter` argument which allows you to restrict which
  tests are to be run

* `check` runs with example timings, as is done on CRAN. Run with new param
  `cleanup = F` to access the timings.

* `missing_s3` function to help figure out if you've forgotten to export any
  s3 methods

* `check_cran` downloads and checks a CRAN package - this is useful to run as
  part of the testing process of your package if you want to check the
  dependencies of your package

* `strict` mode for `run_examples` which runs each example in a clean
  environment. This is much slower than the default (running in the current
  environment), but ensures that each example works standalone.

* `dev_mode` now updates prompt to indicate that it's active (Thanks to Kohske
  Takahashi)

* new `source_url` function for sourcing script on a remote server via
  protocols other than http (e.g. https or ftp). (Thanks to Kohske Takahashi)

* new `source_gist` function to source R code stored in a github gist. (Thanks
  to Kohske Takahashi)

* `load_all` now also loads all package dependencies (including suggestions) -
  this works around some bugs in the way that devtools attaches the
  development environment into the search path in a way that fails to recreate
  what happens normally during package loading.

## Installation

* remote installation will ensure the configure file is executable.

* all external package installation functions are vectorised so you can
  install multiple packages at time

* new `install_gitorious` function install packages in gitorious repos.

* new `install_url` function for installing package from an arbitrary url

* include `install_version` function from Jeremy Stephens for installing a
  specific version of a CRAN package from the archive.

## Better windows behaviour

* better check for OS type (thanks to Brian Ripley)

* better default paths for 64-bit R on windows (Fixes #35)

* check to see if Rtools is already available before trying to mess with the
  paths. (Fixes #55)

## Bug fixes

* if an error occurs when calling loading R files, the cache will be
  automatically cleared so that all files are loaded again next time you try
  (Fixes #55)

* functions that run R now do so with `R_LIBS` set to the current
  `.libPaths()` - this will ensure that checking uses the development library
  if you are in development mode. `R_ENVIRON_USER` is set to an empty file to
  avoid your existing settings overriding this.

* `load_data` (called by `load_all`) will also load data defined in R files in
  the data directory. (Fixes #45)

* `dev_mode` performs some basic tests to make sure you're not setting your
  development library to a directory that's not already an R library.
  (Fixes #25)

# devtools 0.5.1

* Fix error in that was causing R commands to fail on windows.

# devtools 0.5

## New functions

* new `show_rd` function that will show the development version of a help
  file.

## Improvements and bug fixes

* external R commands always run in locale `C`, because that's what the CRAN
  severs do.

* `clean_source` sources an R script into a fresh R environment, ensuring that
  it can run independently of your current working environment. Optionally
  (`vanilla = T`), it will source in a vanilla R environment which ignores all
  local environment settings.

* On windows, `devtools` will also add the path to `mingw` on startup. (Thanks
  to pointer from Dave Lovell)

# devtools 0.4

## New functions

* new `wd` function to change the working directory to a package subdirectory.

* `check_doc` now checks package documentation as a whole, in the same way
  that `R CMD check` does, rather than low-level syntax checking, which is
  done by `roxygen2. DESCRIPTION checking has been moved into `load_all`.
  `check_rd` has been removed.

* `build` is now exported, and defaults to building in the package's parent
  directory. It also gains a new `binary` parameter controls whether a binary
  or a source version (with no vignettes or manuals) is built. Confusingly,
  binary packages are built with `R CMD INSTALL`.

* `build_win` sends your package to the R windows builder, allowing you to
  make a binary version of your package for windows users if you're using
  linux or a max (if you're using windows already, use `build(binary = T)`)

## Improvements and bug fixes

* if using `.Rpackages` config file, default function is used last, not first.

* on Windows, `devtools` now checks for the presence of `Rtools` on startup,
  and will automatically add it to the path if needed.

* `document` uses `roxygen2` instead of `roxygen`. It now loads package
  dependency so that they're available when roxygen executes the package
  source code.

* `document` has new parameter `clean` which clears all roxygen caches and
  removes all existing man files. `check` now runs `document` in this mode.

* `dev_mode` will create directories recursively, and complain if it can't
  create them.  It should also work better on windows.

* `install_github` now allows you to specify which branch to download, and
  automatically reloads package if needed.

* `reload` now will only reload if the package is already loaded.

* `release` gains `check` parameter that allows you to skip package check (if
  you've just done it.)

* `test` automatically reloads code so you never run tests on old code

# devtools 0.3

* new `bash()` function that starts bash shell in package directory. Useful if
  you want to use git etc.

* removed inelegant `update_src()` since now superseded by `bash()`

* fix bug in ftp upload that was adding extraneous space

* `build` function builds package in specified directory. `install`, `check`
  and `release` now all use this function.

* `build`, `install`, `check` and `release` better about cleaning up after
  themselves - always try to both work in session temporary directory and
  delete any files/directories that they create

# devtools 0.2

* `install_github` now uses `RCurl` instead of external `wget` to retrieve
  package. This should make it more robust wrt external dependencies.

* `load_all` will skip missing files with a warning (thanks to suggestion from Jeff Laake)

* `check` automatically deletes `.Rcheck` directory on successful completion

* Quote the path to R so it works even if there are spaces in the path.

# devtools 0.1

* Check for presence of `DESCRIPTION` when loading packages to avoid false
  positives

* `install` now works correctly with `devel_mode` to install packages in your
  development library

* `release` prints news so you can more easily check it

* All `R CMD xxx` functions now use the current R, not the first R found on
  the system path.<|MERGE_RESOLUTION|>--- conflicted
+++ resolved
@@ -1,13 +1,10 @@
 # devtools 1.X
 
-<<<<<<< HEAD
 * `load_code()` now executes the package's code with the package's root as
   working directory, just like `R CMD build` et al. (#640, @krlmlr).
 
 * `missing_s3()` works once again (#672)
-=======
 ## Improve reverse dependency checking
->>>>>>> b4c05b2d
 
 Devtools now supports a new and improved style of revdep checking with `use_revdep()`. This creates a new directory called `revdep` which contains a `check.R` template. Run this template to check all reverse dependencies, and save summarised results to `check/summary.md`. You can then check this file into git, making it much easier to track how reverse dependency results change between versions. The documentation for `revdep_check()` is much improved, and should be more useful (#635)
 
