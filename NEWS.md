# devtools 1.7.1.9000

* `revdep_check()` creates directories if needed (#759).

* `install_version()` now knows how to look in multiple repos (#721).

* Add details for RTools 3.2 (#738)

* `use_travis()` now suggests you link to the svg icon since that looks a 
  little sharper.

* `use_code_of_conduct()` adds a contributor code of conduct from 
  http://contributor-covenant.org. (#729)

* `use_test()` adds a new test file (#769, @krlmlr).

* `system_check()` combines arguments with ` `, not `, `. (#753)

* `lint()` gains a `cache` argument (@jimhester, #708).
* `test()` gains an `...` argument so that additional arguments can be passed
  to `testthat::test_dir` (@jimhester, #747)

* export functions `RCMD()` and `system_check()` so they can be used by other 
  packages. (@jimhester, #699).

* `dev_help()` now uses `normalizePath()`. Hopefully this will make it more
  likely to work if you're on windows and have a space in the path.

* `NOT_CRAN` is no longer set automatically if it has been set externally to
  allow overriding.

* `CRAN: http://cran.rstudio.com/` is explicitly set in `travis.yml`, enabling cyclic dependency check

<<<<<<< HEAD
* `install_svn` now optionally accepts revision number (#739, @lev-kuznetsov)
=======
* `release()` now shows file size before submitting to CRAN (#683, @krlmlr).

* Previously, `devtools` ran all external R processes with `R --vanilla`.
  Now it only suppresses user profiles, and constructs a custom `.Rprofile` to
  override the default.  Currently, this `.Rprofile` sets up the `repos` option.
  Among others, this enables the cyclic dependency check in `devtools::release`
  (#602, @krlmlr).
>>>>>>> 8be6b723

# devtools 1.7.0

## Improve reverse dependency checking

Devtools now supports a new and improved style of revdep checking with `use_revdep()`. This creates a new directory called `revdep` which contains a `check.R` template. Run this template to check all reverse dependencies, and save summarised results to `check/summary.md`. You can then check this file into git, making it much easier to track how reverse dependency results change between versions. The documentation for `revdep_check()` is much improved, and should be more useful (#635)

I recommend that you specify a library to use when checking with `options("devtools.revdep.libpath")`. (This should be a directory that already exists). This should be difference from your default library to keep the revdep environment isolated from your development environment.

I've also tweaked the output of `revdep_maintainers()` so it's easier to copy and paste into an email (#634). This makes life a little easier pre-release.

## New helpers

* `lint()` runs `lintr::lint_package()` to check style consistency and errors
  in a package. (@jimhester, #694)

* `use_appveyor()` sets up a package for testing with AppVeyor (@krlmlr, #549).

* `use_cran_comments()` creates a `cran-comments.md` template and adds it
  to `.Rbuildignore` to help with CRAN submissions. (#661)

* `use_git_hook()` allows you to easily add a git hook to a package.

* `use_readme_rmd()` sets up a template to generate a `README.md` from a
  `README.Rmd` with knitr.

## Minor improvements

* Deprecated `doc_clean` argument to `check()` has been removed.

* Initial package version in `create()` is now `0.0.0.9000` (#632).
 `create()` and `create_description()` checks that the package name is 
  valid  (#610).

* `load_all()` runs `roxygen2::update_collate()` before loading code. This
  ensures that files are sourced in the way you expect, as defined by 
  roxygen `@include` tags. If you don't have any `@include` tags, the
  collate will be not be touched (#623).

* `session_info()` gains `include_base` argument to also display loaded/attached
  base packages (#646).

* `release()` no longer asks if you've read the CRAN policies since the 
  CRAN submission process now asks the same question (#692). 
  
    `release(check = TRUE)` now runs some additional custom checks. These include:
    
    * Checking that you don't depend on a development version of a package.
    
    * Checking that the version number has exactly three components (#633).
    
    `release()` now builds packages without the `--no-manual` switch, both for
    checking and for actually building the release package (#603, @krlmlr). 
    `build()` gains an additional argument `manual`, defaulting to `FALSE`, 
    and `check()` gains `...` unmodified to `build()`.
  
* `use_travis()` now sets an environment variable so that any WARNING will
  also cause the build to fail (#570).

* `with_debug()` and `compiler_flags()` set `CFLAGS` etc instead of 
  `PKG_CFLAGS`. `PKG_*` are for packages to use, the raw values are for users
  to set. (According to http://cran.rstudio.com/doc/manuals/r-devel/R-exts.html#Using-Makevars)

* New `setup()` works like `create()` but assumes an existing, not necessarily 
  empty, directory (#627, @krlmlr).

## Bug fixes

* When installing a pull request, `install_github()` now uses the repository
  associated with the pull request's branch (and not the repository of the user
  who created the pull request) (#658, @krlmlr).

* `missing_s3()` works once again (#672)

* Fixed scoping issues with `unzip()`.

* `load_code()` now executes the package's code with the package's root as
  working directory, just like `R CMD build` et al. (#640, @krlmlr).

# devtools 1.6.1

* Don't set non-portable compiler flags on Solaris.

* The file `template.Rproj` is now correctly installed and the function
  `use_rstudio` works as it should. (#595, @hmalmedal)

* The function `use_rcpp` will now create the file `src/.gitignore` with the
  correct wildcards. (@hmalmedal)

* The functions `test`, `document`, `load_all`, `build`, `check` and any
  function that applies to some package directory will work from subdirectories
  of a package (like the "R" or "inst/tests" directories). (#616, @robertzk)

# devtools 1.6

## Tool templates and `create()`

* `create()` no longer generates `man/` directory - roxygen2 now does
  this automatically. It also no longer generates an package-level doc
  template. If you want this, use `use_package_doc()`. It also makes a dummy 
  namespace so that you can build & reload without running `document()` first.

* New `use_data()` makes it easy to include data in a package, either 
  in `data/` (for exported datasets) or in `R/sysdata.rda` (for internal
  data). (#542)
  
* New `use_data_raw()` creates `data-raw/` directory for reproducible
  generation of `data/` files (#541).

* New `use_package()` allows you to set dependencies (#559). 

* New `use_package_doc()` sets up an Roxygen template for package-level
  docs.

* New `use_rcpp()` sets up a package to use Rcpp.
  
* `use_travis()` now figures out your github username and repo so it can 
  construct the markdown for the build image. (#546)

* New `use_vignette()` creates a draft vignette using Rmarkdown (#572).

* renamed `add_rstudio_project()` to `use_rstudio()`, `add_travis()` to 
  `use_travis()`, `add_build_ignore()` to `use_build_ignore()`, and 
  `add_test_infrastructure()` to `use_testthat()` (old functions are 
  aliased to new)

## The release process

* You can add arbitrary extra questions to `release()` by defining a function 
  `release_questions()` in your package. Your `release_questions()` should 
  return a character vector of questions to ask (#451). 

* `release()` uses new CRAN submission process, as implemented by 
  `submit_cran()` (#430).

## Package installation

* All `install_*` now use the same code and store much useful metadata.
  Currently only `session_info()` takes advantage of this information,
  but it will allow the development of future tools like generic update
  functions.
  
* Vignettes are no longer installed by default because they potentally require 
  all suggested packages to also be installed. Use `build_vignettes = TRUE` to 
  force building and to install all suggested packages (#573).
  
* `install_bitbucket()` has been bought into alignment with `install_github()`:
  this means you can now specify repos with the compact `username/repo@ref`
  syntax. The `username` is now deprecated. 
    
* `install_git()` has been simplified and many of the arguments have changed 
  names for consistency with metadata for other package installs.

* `install_github()` has been considerably improved:

    * `username` is deprecated - please include the user in the repo name: 
      `rstudio/shiny`, `hadley/devtools` etc. 
      
    * `dependencies = TRUE` is no longer forced (regression in 1.5) 
       (@krlmlr, #462).
      
    * Deprecated parameters `auth_user`, `branch`, `pull` and `password` have 
      all been removed.
  
    * New `host` argument which allows you to install packages from github 
      enterprise (#410, #506). 
    
    * The GitHub API is used to download archive file (@krlmlr, #466) - this
      makes it less likely to break in the future.
  
    * To download a specified pull request, use `ref = github_pull(...)`
      (@krlmlr, #509). To install the latest release, use `"user/repo@*release"` 
      or `ref = github_release()` (@krlmlr, #350).

* `install_gitorious()` has been bought into alignment with `install_github()`:
  this means you can now specify repos with the compact `username/repo@ref`
  syntax. You must now always supply user (project) name and repo.

* `install_svn()` lets you install an R package from a subversion repository
  (assuming you have subversion installed).
  
* `decompress()` and hence `install_url()` now work when the downloaded
  file decompresses without additional top-level directory (#537).

## Other minor improvements and bug fixes

* If you're using Rstudio, and you you're trying to build a binary package
  without the necessary build tools, Rstudio will prompt to download and
  install the right thing. (#488)

* Commands are no longer run with `LC_ALL=C` - this no longer seems 
  necessary (#507).

* `build(binary = TRUE)` creates an even-more-temporary package library
  avoid conflicts (#557).

* `check_dir()` no longer fails on UNC paths (#522).

* `check_devtools()` also checks for dependencies on development versions
  of packages (#534).

* `load_all()` no longer fails on partial loading of a package containing
  S4 or RC classes (#577).

* On windows, `find_rtools()` is now run on package load, not package
  attach.

* `help()`, `?`, and `system.file()` are now made available when a package is
  loaded with `load_all()`, even if the devtools package isn't attached.

* `httr` 0.3 required (@krlmlr, #466).

* `load_all()` no longer gives an error when objects listed as exports are
  missing.
  
* Shim added for `library.dynam.unload()`.

* `loaded_packages()` now returns package name and path it was loaded from. 
  (#486)

* The `parenvs()` function has been removed from devtools, because is now in the
  pryr package.

* `missing_s3()` uses a better heuristic for determining if a function
  is a S3 method (#393).

* New `session_info()` provides useful information about your R session.
  It's a little more focussed than `sessionInfo()` and includes where
  packages where installed from (#526).

* `rstudioapi` package moved from suggests to imports, since it's always 
  needed (it's job is to figure out if rstudio is available, #458)

* Implemented own version `utils::unzip()` that throws error if command
  fails and doesn't print unneeded messages on non-Windows platforms (#540).

* Wrote own version of `write.dcf()` that doesn't butcher whitespace and 
  fieldnames.

## Removed functionality

* The `fresh` argument to `test()` has been removed - this is best done by 
  the editor since it can run the tests in a completely clean environment
  by starting a new R session.

* `compile_dll()` can now build packages located in R's `tempdir()`
  directory (@richfitz, #531).

# devtools 1.5

Four new functions make it easier to add useful infrastructure to packages:

* `add_test_infrastructure()` will create test infrastructure for a new package.
  It is called automatically from `test()` if no test directories are
  found, the session is interactive and you agree.

* `add_rstudio_project()` adds an Rstudio project file to your package.
  `create()` gains an `rstudio` argument which will automatically create
  an Rstudio project in the package directory. It defaults to `TRUE`:
  if you don't use Rstudio, just delete the file.

* `add_travis()` adds a basic travis template to your package. `.travis.yml`
  is automatically added to `.Rbuildignore` to avoid including it in the built
  package.

* `add_build_ignore()` makes it easy to add files to `.Rbuildignore`,
  correctly escaping special characters

Two dependencies were incremented:

* devtools requires at least R version 3.0.2.

* `document()` requires at least roxygen2 version 3.0.0.

## Minor improvements

* `build_win()` now builds R-release and R-devel by default (@krlmlr, #438).
  It also gains parameter `args`, which is passed on to `build()`
  (@krlmlr, #421).

* `check_doc()` now runs `document()` automatically.

* `install()` gains `thread` argument which allows you to install multiple
  packages in parallel (@mllg, #401). `threads` argument to `check_cran()`
  now defaults to `getOption("Ncpus")`

* `install_deps(deps = T)` no longer installs all dependencies of
  dependencies (#369).

* `install_github()` now prefers personal access tokens supplied to
  `auth_token` rather than passwords (#418, @jeroenooms).

* `install_github()` now defaults to `dependencies = TRUE` so you definitely
  get all the packages you need to build from source.

* devtools supplies its own version of `system.file()` so that when the function
  is called from the R console, it will have special behavior for packages
  loaded with devtools.

* devtools supplies its own version of `help` and `?`, which will search
  devtools-loaded packages as well as normally-loaded packages.

## Bug fixes

* `check_devtools()` no longer called by `check()` because the relevant
  functionality is now included in `R CMD CHECK` and it was causing
  false positives (#446).

* `install_deps(TRUE)` now includes packages listed in `VignetteBuilder` (#396)

* `build()` no longer checks for `pdflatex` when building vignettes, as
  many modern vignettes don't need it (#398). It also uses
  `--no-build-vignettes` for >3.0.0 compatibility (#391).

* `release()` does a better job of opening your email client if you're inside
  of Rstudio (#433).

* `check()` now correctly reports the location of the `R CMD
  check` output when called with a custom `check_dir`. (Thanks to @brentonk)

* `check_cran()` records check times for each package tested.

* Improved default `DESCRIPTION` file created by `create_description()`.
  (Thanks to @ncarchedi, #428)

* Fixed bug in `install_github()` that prevented installing a pull request by
  supplying `repo = "username/repo#pull"`. (#388)

* explicitly specify user agent when querying user name and ref for pull request
  in `install_github`. (Thanks to Kirill Müller, #405)

* `install_github()` now removes blank lines found in a package `DESCRIPTION`
  file, protecting users from the vague `error: contains a blank line` error.
  (#394)

* `with_options()` now works, instead of throwing an error (Thanks to
  @krlmlr, #434)

# devtools 1.4.1

* Fixed bug in `wd()` when `path` was ommitted. (#374)

* Fixed bug in `dev_help()` that prevented it from working when not using
  Rstudio.

* `source_gist()` respects new github policy by sending user agent
  (hadley/devtools)

* `install_github()` now takes repo names of the form
  `[username/]repo[/subdir][@ref|#pull]` -
  this is now the recommended form to specify username, subdir, ref and/or
  pull for install_github. (Thanks to Kirill Müller, #376)

# devtools 1.4

## Installation improvements

* `install()` now respects the global option `keep.source.pkgs`.

* `install()` gains a `build_vignettes` which defaults to TRUE, and ensures
  that vignettes are built even when doing a local install. It does this
  by forcing `local = FALSE` if the package has vignettes, so `R CMD build`
  can follow the usual process. (#344)

* `install_github()` now takes repo names of the form `username/repo` -
  this is now the recommended form for install_github if your username is
  not hadley ;)

* `install_github()` now adds details on the source of the installed package
  (e.g. repository, SHA1, etc.) to the package DESCRIPTION file. (Thanks to JJ
  Allaire)

* Adjusted `install_version()` to new meta data structure on CRAN.
  (Thanks to Kornelius Rohmeyer)

* Fixed bug so that `install_version()` works with version numbers that
  contain hyphens. (Thanks to Kornelius Rohmeyer)

* `install_deps()` is now exported, making it easier to install the dependencies
  of a package.

## Other minor improvements

* `build(binary = TRUE)` now no longer installs the package as a side-effect.
  (#335)

* `build_github_devtools()` is a new function which makes it easy for Windows
  users to upgrade to the development version of devtools.

* `create_description()` does a better job of combining defaults and user
  specified options. (#332)

* `install()` also installs the dependencies that do not have the required
  versions; besides, the argument `dependencies` now works like
  `install.packages()` (in previous versions, it was essentially
  `c("Depends", "Imports", "LinkingTo")`) (thanks, Yihui Xie, #355)

* `check()` and `check_cran()` gain new `check_dir` argument to control where
  checking takes place (#337)

* `check_devtools()` no longer incorrectly complains about a `vignettes/`
  directory

* Decompression of zip files now respects `getOption("unzip")` (#326)

* `dev_help` will now use the Rstudio help pane, if you're using a recent
  version of Rstudio (#322)

* Release is now a little bit smarter: if it's a new package, it'll ask you
  to read and agree to the CRAN policies; it will only ask about
  dependencies if it has any.

* `source_url()` (and `source_gist()`) accept SHA1 prefixes.

* `source_gist()` uses the github api to reliably locate the raw gist.
  Additionally it now only attempts to source files with `.R` or `.r`
  extensions, and gains a `quiet` argument. (#348)

* Safer installation of source packages, which were previously extracted
  directly into the temp directory; this could be a problem if directory
  names collide. Instead, source packages are now extracted into unique
  subdirectories.


# devtools 1.3

## Changes to best practices

* The documentation for many devtools functions has been considerably expanded,
  aiming to give the novice package developer more hints about what they should
  be doing and why.

* `load_all()` now defaults to `reset = TRUE` so that changes to the NAMESPACE
  etc are incorporated. This makes it slightly slower (but hopefully not
  noticeably so), and generally more accurate, and a better simulation of
  the install + restart + reload cycle.

* `test()` now looks in both `inst/test` and `tests/testthat` for unit tests.
  It is recommended to use `tests/testthat` because it allows users to
  choose whether or not to install test. If you move your tests from
  `inst/tests` to `tests/testthat`, you'll also need to change
  `tests/test-all.R` to run `test_check()` instead of `test_package()`.
  This change requires testthat 0.8 which will be available on CRAN shortly.

* New devtools guarantee: if because of a devtools bug, a CRAN maintainer yells
  at you, I'll send you a hand-written apology note. Just forward me the email
  and your address.

## New features

* New `install_local()` function for installing local package files
 (as zip, tar, tgz, etc.) (Suggested by landroni)

* `parse_deps()`, which parses R's package dependency strings, is now exported.

* All package and user events (e.g. load, unload, attach and detach) are now
  called in the correct place.

## Minor improvements and bug fixes

* `build()` gains `args` parameter allowing you to add additional arbitrary
  arguments, and `check()` gains similar `build_args` parameter.

* `install_git` gains `git_arg` parameter allowing you to add arbitrary
  additional arguments.

* Files are now loaded in a way that preserves srcreferences - this means
  that you will get much better locations on error messages, which should
  considerably aid debugging.

* Fixed bug in `build_vignettes()` which prevented files in `inst/doc` from
  being updated

* `as.package()` no longer uses the full path, which should make for nicer
  error messages.

* More flexibility when installing package dependencies with the
 `dependencies` argument to `install_*()` (thanks to Martin Studer)

* The deprecated `show_rd()` function has now been removed.

* `install_bitbucket()` gains `auth_user` and `password` params so that you can
  install from private repos (thanks to Brian Bolt)

* Better git detection on windows (thanks to Mikhail Titov)

* Fix bug so that `document()` will automatically create `man/` directory

* Default `DESCRIPTION` gains `LazyData: true`

* `create_description()` now checks that the directory is probably a package
  by looking for `R/`, `data/` or `src/` directories

* Rolled back required R version from 3.0 to 2.15.

* Add missing import for `digest()`

* Bump max compatible version of R with RTools 3.0, and add details for
  RTools 3.1

# devtools 1.2

## Better installation

* `install` gains a `local` option for installing the package from the local
  package directory, rather than from a built tar.gz.  This is now used by
  default for all package installations. If you want to guarantee a clean
  build, run `local = FALSE`

* `install` now uses option `devtools.install.args` for default installation
  arguments. This allows you to set any useful defaults (e.g. `--no-multiarch`)
  in your Rprofile.

* `install_git` gains `branch` argument to specify branch or tag (Fixes #255)

## Clean sessions

* `run_examples` and `test` gain a `fresh` argument which forces them to run
  in a fresh R session. This completely insulates the examples/tests from your
  current session but means that interactive code (like `browser()`) won't work.(Fixes #258)

* New functions `eval_clean` and `evalq_clean` make it easy to evaluate code
  in a clean R session.

* `clean_source` loses the `vanilla` argument (which did not work) and gains
  a `quiet` argument

## New features

* `source_url` and `source_gist` now allow you to specify a sha, so you can
  make sure that files you source from the internet don't change without you
  knowing about it. (Fixes #259)

* `build_vignettes` builds using `buildVignette()` and movies/copies outputs
  using the same algorithm as `R CMD build`. This means that
  `build_vignettes()` now exactly mimics R's regular behaviour, including
  building non-Sweave vignettes (#277), building in the correct directory
  (#231), using make files (if present), and copying over extra files.

* devtools now sets best practice compiler flags: from `check()`,
  `-Wall -pedantic` and from `load_all()`, `-Wall -pedantic -g -O0 -UNDEBUG`.
  These are prefixed to existing environment variables so that you can override
  them if desired. (Fixes #257)

* If there's no `DESCRIPTION` file present, `load_all()` will automatically
  create one using `create_description()`.  You can set options in your
  `.Rprofile` to control what it contains: see `package?devtools` for more
  details.

## Minor improvements

* `check()` now also sets environment variable
  `_R_CHECK_CODE_DATA_INTO_GLOBALENV_` to TRUE (to match current `--as-cran`
  behaviour) (Fixes #256)

* Improved default email sent by `release()`, eliminating `create.post()`
  boilerplate

* `revdep` includes LinkingTo by default.

* Fixed regular expression problem that caused RTools `3.0.*` to fail to be
  found on Windows.

* `load_data()` got an overhaul and now respects `LazyData` and correctly
  exports datasets by default (Fixes #242)

* `with_envvar` gains the option to either replace, prefix or suffix existing
  environmental variables. The default is to replace, which was the previous
  behaviour.

* `check_cran` includes `sessionInfo()` in the summary output (Fixes #273)

* `create()` gains a `check` argument which defaults to FALSE.

* `with_env` will be deprecated in 1.2 and removed in 1.3

* When `load_all()` calls `.onAttach()` and `.onLoad()`, it now passes the
  lib path to those functions.

# devtools 1.1

* `source_gist()` has been updated to accept new gist URLs with username.
  (Fixes #247)

* `test()` and `document()` now set environment variables, including NOT_CRAN.

* Test packages have been renamed to avoid conflicts with existing packages on
  CRAN. This bug prevented devtools 1.0 from passing check on CRAN for some
  platforms.

* Catch additional case in `find_rtools()`: previously installed, but directory
  empty/deleted (Fixes #241)

# devtools 1.0

## Improvements to package loading

* Rcpp attributes are now automatically compiled during build.

* Packages listed in depends are `require()`d (Fixes #161, #178, #192)

* `load_all` inserts a special version of `system.file` into the package's
  imports environment. This tries to simulate the behavior of
  `base::system.file` but gives modified results because the directory structure
  of installed packages and uninstalled source packages is different.
  (Fixes #179). In other words, `system.file` should now just work even if the
  package is loaded with devtools.

* Source files are only recompiled if they've changed since the last run, and
  the recompile will be clean (`--preclean`) if any exported header files have
  changed. (Closes #224)

* The compilation process now performs a mock install instead of using
  `R CMD SHLIB`. This means that `Makevars` and makefiles will now be respected
  and generally there should be fewer mismatches between `load_all` and
  the regular install and reload process.

* S4 classes are correctly loaded and unloaded.

## Windows

* Rtools detection on windows has been substantially overhauled and should both
  be more reliable, and when it fails give more information about what is wrong
  with your install.

* If you don't have rtools installed, devtools now automatically sets the TAR
  environment variable to internal so you can still build packages.

## Minor features

* `check_cran` now downloads packages from cran.rstudio.com.

* `check()` now makes the CRAN version check optional, and off by default. The
  `release()` function still checks the version number against CRAN.

* In `check()`, it is optional to require suggested packages, using the
  `force_suggests` option.

* When `check()` is called, the new default behavior is to not delete existing
  .Rd files from man/. This behavior can be set with the "devtools.cleandoc"
  option.

* `install_bitbucket()` now always uses lowercase repo names. (Thanks to mnel)

* New function `with_lib()`, which runs an expression code with a library path
  prepended to the existing libpaths. It differs slightly from
  `with_libpaths()`, which replaces the existing libpaths.

* New function `install_git()` installs a package directly from a git
  repository. (Thanks to David Coallier)

* If `pdflatex` isn't available, don't try to build vignettes with `install()`
  or `check()`. (Fixes #173)

* `install_github()` now downloads from a new URL, to reflect changes on how
  files are hosted on GitHub.

* `build()` now has a `vignettes` option to turn off rebuilding vignettes.

* `install(quick=TRUE)` now builds the package without rebuilding vignettes.
  (Fixes #167)

* All R commands called from `devtools` now have the environment variable
  `NOT_CRAN` set, so that you can perform tasks when you know your code
  is definitely not running on CRAN. (Closes #227)

* Most devtools functions can a quiet argument that suppresses output. This is
  particularly useful for testing.

## Bug fixes

* Fixed path issue when looking for Rtools on windows when registry entry is not present. (Fixes #201)

* Reloading a package that requires a forced-unload of the namespace now works.

* When reloading a package that another loaded package depends on, if there
  was an error loading the code, devtools would print out something about an
  error in `unloadNamespace`, which was confusing. It now gives more useful
  errors.

* An intermittent error in `clear_topic_index` related to using `rm()` has
  been fixed. (Thanks to Gregory Jefferis)

* `revdep()` now lists "Suggests" packages, in addition to "Depends" and
  "Imports".

* `revdep_check()` now correctly passes the `recursive` argument to `revdep()`.

* The collection of check results at the end of `check_cran()` previously did
  not remove existing results, but now it does.

* When a package is loaded with `load_all()`, it now passes the name of the
  package to the `.onLoad()` function. (Thanks to Andrew Redd)

# devtools 0.8.0

## New features

* `create` function makes it easier to create a package skeleton using
  devtools standards.

* `install_github()` can now install from a pull request -- it installs
  the branch referenced in the pull request.

* `install_github` now accepts `auth_user` and `password` arguments if you
  want to install a package in a private github repo. You only need to specify
  `auth_user` if it's not your package (i.e. it's not your `username`)
  (Fixes #116)

* new `dev_help` function replaces `show_rd` and makes it easy to get help on
  any topic in a development package (i.e. a package loaded with `load_all`)
  (Fixes #110)

* `dev_example` runs the examples for one in-development package. (Fixes #108)

* `build_vignettes` now looks in modern location for vignettes (`vignettes/`)
   and warn if vignettes found in old location (`inst/doc`).  Building now
   occurs in a temporary directory (to avoid polluting the package with
   build artefacts) and only final pdf files are copied over.

* new `clean_vignettes` function to remove pdfs in `inst/doc` that were built
  from vignettes in `vignettes/`

* `load_all` does a much much better job at simulating package loading (see
  LOADING section). It also compiles and loads C/C++/Fortran code.

* `unload()` is now an exported function, which unloads a package, trying
  harder than just `detach`. It now also unloads DLLs. (Winston Chang.
  Fixes #119)

* `run_examples` now has parameters `show`, `test`, `run` to control which of
  `\dontrun{}`, `\dontshow{}`, `\donttest{}` and `\testonly{}` are commented
  out. The `strict` parameter has been removed since it is no longer necessary
  because `load_all` can respect namespaces. (Fixes #118)

* `build()`, `check()`, `install()` etc now run R in `--vanilla` mode which
  prevents it from reading any of your site or personal configuration files.
  This should prevent inconsistencies between the environment in which the
  package is run between your computer and other computers (e.g. the CRAN
  server) (Fixes #145)

* All system R command now print the full command used to make it easier to
  understand what's going on.

## Package paths

* `as.package` no longer uses `~/.Rpackages`.

* `as.package` provides more informative error messages when path does not
  exist, isn't a directory, or doesn't contain a `DESCRIPTION` file.

* New function `inst()` takes the name of a package and returns the installed
  path of that package. (Winston Chang. Fixes #130). This makes it possible to
  use `devtools` functions (e.g. `unload`) with regular installed packages,
  not just in-development source packages.

* New function `devtest()` returns paths to an internal testing packages
  in devtools.

## Loading

* Development packages are now loaded into a namespace environment,
  <namespace:xxxx>, and then the objects namespace are copied to the
  package environment, <package:xxxx>. This more accurately simulates
  how packages are normally loaded. However, all of the objects (not
  just the exported ones) are still copied to the package environment.
  (Winston Chang. Fixes #3, #60, and #125)

* Packages listed in Imports and Depends are now loaded into an imports
  environment, with name attribute "imports:xxxx", which is the parent
  of the namespace environment. The imports environment is in turn a
  child of the <namespace:base> environment, which is a child of the
  global environment. This more accurately simulates how packages are
  normally loaded.  These packages previously were loaded and attached.
  (Winston Chang. Fixes #85)

* The NAMESPACE file is now used for loading imports, instead of the
  DESCRIPTION file. Previously, `load_all` loaded all objects from the
  packages listed in DESCRIPTION. Now it loads packages (and, when
  when 'importfrom' is used, specific objects from packages) listed in
  NAMESPACE. This more closely simulates normal package loading. It
  still checks version numbers of packages listed in DESCRIPTION.
  (Winston Chang)

* `load_all` can now be used to properly reload devtools. It does this
  by creating a copy of the devtools namespace environment, and calling
  `load_all` from that environment. (Winston Chang)

* The `.onLoad` and `.onAttach` functions for a development package are
  now both called when loading a package for the first time, or with
  `reset=TRUE`, and the order more correctly simulates normal package
  loading (create the namespace, call `.onLoad`, copy objects to the
  package environment, and then call `.onAttach`). (Winston Chang)

* `load_all` will now throw a warning if a dependency package does not
  satisfy the version requirement listed in DESCRIPTION. (Winston Chang.
  Fixes #109)

* The package environment now has a 'path' attribute, similar to a
  package loaded the normal way. (Winston Chang)

* `load_all` now has an option `export_all`. When set to TRUE, only the
  objects listed as exports in NAMESPACE are exported. (Winston Chang)

* `load_all` now compiles C files in the /src directory. (Winston Chang)

* New functions `compile_dll()` and `clean_dll()`, which compile C/C++/
  Fortan source code, and clean up the compiled objects, respectively.
  (Winston Chang. Fixes #131)

## Bug fixes

* `load_code` now properly skips missing files. (Winston Chang)

* Add `--no-resave-data` to default build command.

* The subject line of the email created by `release` is now "CRAN submission
  [package] [version]", per CRAN repository policy.

* `install_bitbucket` properly installs zip files of projects stored
  in Mercurial repositories. (Winston Chang. Fixes #148)

* `build` now builds vignettes because `install` does not. (Fixes #155)

## Introspection

* New function `loaded_packages()`, which returns the names of packages
  that are loaded and attached.

* Packages loaded with `load_all` now store devtools metadata in their
  namespace environment, in a variable called `.__DEVTOOLS__`. This can
  be accessed with the `dev_meta` function. (Winston Chang. Fixes #128)

* `dev_mode` now stores the path it uses in option `dev_path`. That makes it
  easy for other applications to detect when it is on and to act accordingly.

* New function `parse_ns_file()`, which parses a NAMESPACE file for a
  package.

* New function `parenvs()`, which parents the parent environments
  of an object. (Winston Chang)

# devtools 0.7.1

* bump dependency to R 2.15

* `load_code` now also looks for files ending in `.q` - this is not
  recommended, but is needed for some older packages

# devtools 0.7

## Installation

* `install_bitbucket` installs R packages on bitbucket.

* `install` now uses `--with-keep.source` to make debugging a little easier.

* All remote install functions give better error messages in the case of http
  errors (Fixes #82).

* `install` has new quick option to make package installation faster, by
  sacrificing documentation, demos and multi-architecture binaries.
  (Fixes #77)

* `install_url`, `install_github` and `install_gitorious` gain a subdir
  argument which makes it possible to install packages that are contained
  within a sub-directory of a repository or compressed file. (Fixes #64)

## Checking

* `with_debug` function temporarily sets env vars so that compilation is
  performed with the appropriate debugging flags set. Contributed by Andrew
  Redd.

* `revdep`, `revdep_maintainers` and `revdep_check` for calculating reverse
  dependencies, finding their maintainers and running `R CMD check`.
  (Fixes #78)

* `check_cran` has received a massive overhaul: it now checks multiple
  packages, installs dependencies (in user specified library), and parse check
  output to extract errors and warnings

* `check` uses new `--as-cran` option to make checking as close to CRAN as
  possible (fixes #68)

## Other new features

* devtools now uses options `devtools.path` to set the default path to use
  with devmode, and `github.user` to set the default user when installing
  packages from github.

* if no package supplied, and no package has been worked with previously, all
  functions now will try the working directory. (Fixes #87)

* on windows, devtools now looks in the registry to find where Rtools is
  installed, and does a better a job of locating gcc. (Contributed by Andrew
  Redd)

* `show_rd` passes `...` on to `Rd2txt` - this is useful if you're checking
  how build time `\Sexpr`s are generated.

* A suite of `with` functions that allow you to temporarily alter the
  environment in which code is run: `in_dir`, `with_collate`, `with_locale`,
  `with_options`, `with_path`, ... (Fixes #89)

* `release` ask more questions and randomises correct answers so you really
  need to read them (Fixes #79)

* `source_gist` now accepts default url such as "https://gist.github.com/nnn"

* New system path manipulation functions, `get_path`, `set_path`, `add_path`
  and `on_path`, contributed by Andrew Redd.

* If you're on windows, `devtools` now suppresses the unimportant warning from
  CYGWIN about the dos style file paths

## Bug fixes

* `decompress` now uses target directory as defined in the function call
  when expanding a compressed file. (Fixes #84)

* `document` is always run in a C locale so that `NAMESPACE` sort order is
  consistent across platforms.

* `install` now quotes `libpath` and build path so paths with embedded spaces
  work (Fixes #73 and #76)

* `load_data` now also loads `.RData` files (Fixes #81)

* `install` now has `args` argument to pass additional command line arguments
  on to `R CMD install` (replaces `...` which didn't actually do anything).
  (Fixes #69)

* `load_code` does a better job of reconciling files in DESCRIPTION collate
  with files that actually exist in the R directory. (Fixes #14)

# devtools 0.6

## New features

* `test` function takes `filter` argument which allows you to restrict which
  tests are to be run

* `check` runs with example timings, as is done on CRAN. Run with new param
  `cleanup = F` to access the timings.

* `missing_s3` function to help figure out if you've forgotten to export any
  s3 methods

* `check_cran` downloads and checks a CRAN package - this is useful to run as
  part of the testing process of your package if you want to check the
  dependencies of your package

* `strict` mode for `run_examples` which runs each example in a clean
  environment. This is much slower than the default (running in the current
  environment), but ensures that each example works standalone.

* `dev_mode` now updates prompt to indicate that it's active (Thanks to Kohske
  Takahashi)

* new `source_url` function for sourcing script on a remote server via
  protocols other than http (e.g. https or ftp). (Thanks to Kohske Takahashi)

* new `source_gist` function to source R code stored in a github gist. (Thanks
  to Kohske Takahashi)

* `load_all` now also loads all package dependencies (including suggestions) -
  this works around some bugs in the way that devtools attaches the
  development environment into the search path in a way that fails to recreate
  what happens normally during package loading.

## Installation

* remote installation will ensure the configure file is executable.

* all external package installation functions are vectorised so you can
  install multiple packages at time

* new `install_gitorious` function install packages in gitorious repos.

* new `install_url` function for installing package from an arbitrary url

* include `install_version` function from Jeremy Stephens for installing a
  specific version of a CRAN package from the archive.

## Better windows behaviour

* better check for OS type (thanks to Brian Ripley)

* better default paths for 64-bit R on windows (Fixes #35)

* check to see if Rtools is already available before trying to mess with the
  paths. (Fixes #55)

## Bug fixes

* if an error occurs when calling loading R files, the cache will be
  automatically cleared so that all files are loaded again next time you try
  (Fixes #55)

* functions that run R now do so with `R_LIBS` set to the current
  `.libPaths()` - this will ensure that checking uses the development library
  if you are in development mode. `R_ENVIRON_USER` is set to an empty file to
  avoid your existing settings overriding this.

* `load_data` (called by `load_all`) will also load data defined in R files in
  the data directory. (Fixes #45)

* `dev_mode` performs some basic tests to make sure you're not setting your
  development library to a directory that's not already an R library.
  (Fixes #25)

# devtools 0.5.1

* Fix error in that was causing R commands to fail on windows.

# devtools 0.5

## New functions

* new `show_rd` function that will show the development version of a help
  file.

## Improvements and bug fixes

* external R commands always run in locale `C`, because that's what the CRAN
  severs do.

* `clean_source` sources an R script into a fresh R environment, ensuring that
  it can run independently of your current working environment. Optionally
  (`vanilla = T`), it will source in a vanilla R environment which ignores all
  local environment settings.

* On windows, `devtools` will also add the path to `mingw` on startup. (Thanks
  to pointer from Dave Lovell)

# devtools 0.4

## New functions

* new `wd` function to change the working directory to a package subdirectory.

* `check_doc` now checks package documentation as a whole, in the same way
  that `R CMD check` does, rather than low-level syntax checking, which is
  done by `roxygen2. DESCRIPTION checking has been moved into `load_all`.
  `check_rd` has been removed.

* `build` is now exported, and defaults to building in the package's parent
  directory. It also gains a new `binary` parameter controls whether a binary
  or a source version (with no vignettes or manuals) is built. Confusingly,
  binary packages are built with `R CMD INSTALL`.

* `build_win` sends your package to the R windows builder, allowing you to
  make a binary version of your package for windows users if you're using
  linux or a max (if you're using windows already, use `build(binary = T)`)

## Improvements and bug fixes

* if using `.Rpackages` config file, default function is used last, not first.

* on Windows, `devtools` now checks for the presence of `Rtools` on startup,
  and will automatically add it to the path if needed.

* `document` uses `roxygen2` instead of `roxygen`. It now loads package
  dependency so that they're available when roxygen executes the package
  source code.

* `document` has new parameter `clean` which clears all roxygen caches and
  removes all existing man files. `check` now runs `document` in this mode.

* `dev_mode` will create directories recursively, and complain if it can't
  create them.  It should also work better on windows.

* `install_github` now allows you to specify which branch to download, and
  automatically reloads package if needed.

* `reload` now will only reload if the package is already loaded.

* `release` gains `check` parameter that allows you to skip package check (if
  you've just done it.)

* `test` automatically reloads code so you never run tests on old code

# devtools 0.3

* new `bash()` function that starts bash shell in package directory. Useful if
  you want to use git etc.

* removed inelegant `update_src()` since now superseded by `bash()`

* fix bug in ftp upload that was adding extraneous space

* `build` function builds package in specified directory. `install`, `check`
  and `release` now all use this function.

* `build`, `install`, `check` and `release` better about cleaning up after
  themselves - always try to both work in session temporary directory and
  delete any files/directories that they create

# devtools 0.2

* `install_github` now uses `RCurl` instead of external `wget` to retrieve
  package. This should make it more robust wrt external dependencies.

* `load_all` will skip missing files with a warning (thanks to suggestion from Jeff Laake)

* `check` automatically deletes `.Rcheck` directory on successful completion

* Quote the path to R so it works even if there are spaces in the path.

# devtools 0.1

* Check for presence of `DESCRIPTION` when loading packages to avoid false
  positives

* `install` now works correctly with `devel_mode` to install packages in your
  development library

* `release` prints news so you can more easily check it

* All `R CMD xxx` functions now use the current R, not the first R found on
  the system path.<|MERGE_RESOLUTION|>--- conflicted
+++ resolved
@@ -31,9 +31,8 @@
 
 * `CRAN: http://cran.rstudio.com/` is explicitly set in `travis.yml`, enabling cyclic dependency check
 
-<<<<<<< HEAD
 * `install_svn` now optionally accepts revision number (#739, @lev-kuznetsov)
-=======
+
 * `release()` now shows file size before submitting to CRAN (#683, @krlmlr).
 
 * Previously, `devtools` ran all external R processes with `R --vanilla`.
@@ -41,7 +40,6 @@
   override the default.  Currently, this `.Rprofile` sets up the `repos` option.
   Among others, this enables the cyclic dependency check in `devtools::release`
   (#602, @krlmlr).
->>>>>>> 8be6b723
 
 # devtools 1.7.0
 
