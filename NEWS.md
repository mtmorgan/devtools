--- conflicted
+++ resolved
@@ -1,6 +1,5 @@
 # devtools 1.11.1.9000
 
-<<<<<<< HEAD
 * Add a default codecov.yml file to turn off commenting with `use_coverage()`
   (@jimhester, #1188)
 
@@ -8,10 +7,9 @@
   after package installation. This allows you to use circular `Remotes:`
   dependencies for two related packages as long as one of the dependencies is a
   Suggested package. (@jimhester, #1184, hadley/dplyr#1809)
-=======
+
 * bug fix for installation of binary packages on windows, they must be
   installed directly from a zip file. (@jimhester, #1191, #1192)
->>>>>>> 8ff87750
 
 * `install_*` functions and `update_packages()` refactored to allow updating of
   packages installed using any of the install methods. (@jimhester, #1067)
