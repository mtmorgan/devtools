--- conflicted
+++ resolved
@@ -11,13 +11,11 @@
 * Add `use_coverage()` function to add codecov.io or coveralls.io to a project,
   deprecate `use_coveralls()` (@jimhester, #822, #818).
 
-<<<<<<< HEAD
 * Avoid importing heavy dependencies to speed up loading (#830, @krlmlr).
 
 * `use_data()` also works with data from the parent frame (#829, @krlmlr).
-=======
+
 * `uses_testthat()` is now exported (#824, @krlmlr).
->>>>>>> 988f519d
 
 # devtools 1.8.0
  
