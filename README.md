# devtools

<<<<<<< HEAD
[![Build Status](https://travis-ci.org/hadley/devtools.png?branch=master)](https://travis-ci.org/hadley/devtools)
[![Coverage Status](https://img.shields.io/coveralls/hadley/devtools.svg)](https://coveralls.io/r/hadley/devtools?branch=master)
=======
[![Build Status](https://travis-ci.org/hadley/devtools.svg?branch=master)](https://travis-ci.org/hadley/devtools)
>>>>>>> 3c6984ed

The aim of `devtools` is to make your life as a package developer easier by providing R functions that simplify many common tasks. R packages are actually really simple, and with the right tools it should be easier to use the package structure than not. Package development in R can feel intimidating, but devtools does every thing it can to make it as welcoming as possible. `devtools` comes with a small guarantee: if because of a bug in devtools a member of R-core gets angry with you, I will send you a handwritten apology note. Just forward me the email and your address, and I'll get a card in the mail.

`devtools` is opinionated about how to do package development, and requires that you use `roxygen2` for documentation and `testthat` for testing. Not everyone agrees with these opinions, and they are by no means perfect, but they have evolved during the process of writing over 30 R packages. I'm always happy to hear about what doesn't work for you, and any places where devtools gets in your way. Either send an email to the [rdevtools mailing list](http://groups.google.com/group/rdevtools) or file an [issue](http://github.com/hadley/devtools/issues).

## Updating to the latest version of devtools

You can track (and contribute to) development of `devtools` at https://github.com/hadley/devtools. To install it:

1. Install the release version of `devtools` from CRAN with `install.packages("devtools")`.

2. Make sure you have a working development environment.
    * **Windows**: Install [Rtools](http://cran.r-project.org/bin/windows/Rtools/).
    * **Mac**: Install Xcode from the Mac App Store.
    * **Linux**: Install a compiler and various development libraries (details vary across different flavors of Linux).

3. Follow the instructions below depending on platform.

    * **Mac and Linux**:

        ```R
        devtools::install_github("hadley/devtools")
        ```

    * **Windows**:

        ```R
        library(devtools)
        build_github_devtools()

        #### Restart R before continuing ####
        install.packages("devtools.zip", repos = NULL, type = "source")

        # Remove the package after installation
        unlink("devtools.zip")
        ```


## Package development tools

All `devtools` functions accept a path as an argument, e.g. `load_all("path/to/path/mypkg")`. If you don't specify a path, `devtools` will look in the current working directory - this is recommended practice.

Frequent development tasks:

* `load_all()` simulates installing and reloading your package,
  loading R code in `R/`, compiled shared objects in `src/` and data
  files in `data/`. During development you usually want to access all 
  functions so `load_all()` ignores the package `NAMESPACE`.
  `load_all()` will automatically create a `DESCRIPTION` if needed.

* `document()` updates documentation, file collation and
  `NAMESPACE`.

* `test()` reloads your code, then runs all `testthat` tests.

Building and installing:

* `install()` reinstalls the package, detaches the currently loaded version 
  then reloads the new version with `library()`. Reloading a package is not
  guaranteed to work: see the documentation to `unload()` for caveats.

* `build()` builds a package file from package sources. You can
  use it to build a binary version of your package.

* `install_github()` installs an R package from github,
  `install_gitorious()` from gitorious, `install_bitbucket()` from
  bitbucket, `install_url()` from an arbitrary url and
  `install_local()` from a local file on disk. `install_version()`
  installs a specified version from cran.

Check and release:

* `check()` updates the documentation, then builds and checks the package. 
  `build_win()` builds a package using 
  [win-builder](http://win-builder.r-project.org/), allowing you to easily check 
  your package on windows.

* `run_examples()` will run all examples to make sure they work.
  This is useful because example checking is the last step of `R CMD check`.

* `check_doc()` runs most of the documentation checking components
  of `R CMD check`

* `release()` makes sure everything is ok with your package
  (including asking you a number of questions), then builds and
  uploads to CRAN. It also drafts an email to let the CRAN
  maintainers know that you've uploaded a new package.

Other commands:

* `bash()` opens a bash shell in your package directory so you can
  use git or other command line tools.

* `wd()` changes the working directory to a path relative to the
  package root.

## Development mode

Calling `dev_mode()` will switch your version of R into "development mode". In this mode, R will install packages to `~/R-dev`. This is useful to avoid clobbering the existing versions of CRAN packages that you need for other tasks. Calling `dev_mode()` again will turn development mode off, and return you to your default library setup.

## Other tips

I recommend adding the following code to your `.Rprofile`:

```R
.First <- function() {
  options(
    repos = c(CRAN = "http://cran.rstudio.com/"),
    browserNLdisabled = TRUE,
    deparse.max.lines = 2)
}

if (interactive()) {
  suppressMessages(require(devtools))
}
```

See the complete list in `?devtools`

This will set up R to:

* always install packages from the RStudio CRAN mirror
* ignore newlines when  `browse()`ing
* give minimal output from `traceback()`
* automatically load `devtools` in interactive sessions

There are also a number of options you might want to set (in `.Rprofile`) to customise the default behaviour when creating packages and drafting emails:

* `devtools.name`: your name, used to sign emails
* `devtools.desc.author`: your R author string, in the form of `"Hadley Wickham <h.wickham@gmail.com> [aut, cre]"`. Used when creating default `DESCRIPTION` files.
* `devtools.desc.license`: a default license used when creating new packages

# Code of conduct

Please note that this project is released with a [Contributor Code of Conduct](CONDUCT.md). By participating in this project you agree to abide by its terms.<|MERGE_RESOLUTION|>--- conflicted
+++ resolved
@@ -1,11 +1,7 @@
 # devtools
 
-<<<<<<< HEAD
-[![Build Status](https://travis-ci.org/hadley/devtools.png?branch=master)](https://travis-ci.org/hadley/devtools)
+[![Build Status](https://travis-ci.org/hadley/devtools.svg?branch=master)](https://travis-ci.org/hadley/devtools)
 [![Coverage Status](https://img.shields.io/coveralls/hadley/devtools.svg)](https://coveralls.io/r/hadley/devtools?branch=master)
-=======
-[![Build Status](https://travis-ci.org/hadley/devtools.svg?branch=master)](https://travis-ci.org/hadley/devtools)
->>>>>>> 3c6984ed
 
 The aim of `devtools` is to make your life as a package developer easier by providing R functions that simplify many common tasks. R packages are actually really simple, and with the right tools it should be easier to use the package structure than not. Package development in R can feel intimidating, but devtools does every thing it can to make it as welcoming as possible. `devtools` comes with a small guarantee: if because of a bug in devtools a member of R-core gets angry with you, I will send you a handwritten apology note. Just forward me the email and your address, and I'll get a card in the mail.
 
